"""Test Home Assistant template helper methods."""
from datetime import datetime
import math
import random

import pytest
import pytz

from homeassistant.components import group
from homeassistant.const import (
    LENGTH_METERS,
    MASS_GRAMS,
    MATCH_ALL,
    PRESSURE_PA,
    TEMP_CELSIUS,
    VOLUME_LITERS,
)
from homeassistant.exceptions import TemplateError
from homeassistant.helpers import template
import homeassistant.util.dt as dt_util
from homeassistant.util.unit_system import UnitSystem

from tests.async_mock import patch


def _set_up_units(hass):
    """Set up the tests."""
    hass.config.units = UnitSystem(
        "custom", TEMP_CELSIUS, LENGTH_METERS, VOLUME_LITERS, MASS_GRAMS, PRESSURE_PA
    )


def render_to_info(hass, template_str, variables=None):
    """Create render info from template."""
    tmp = template.Template(template_str, hass)
    return tmp.async_render_to_info(variables)


def extract_entities(hass, template_str, variables=None):
    """Extract entities from a template."""
    info = render_to_info(hass, template_str, variables)
    return info.entities


def assert_result_info(info, result, entities=None, domains=None, all_states=False):
    """Check result info."""
    assert info.result == result
    assert info.all_states == all_states
    assert info.filter_lifecycle("invalid_entity_name.somewhere") == all_states
    if entities is not None:
        assert info.entities == frozenset(entities)
        assert all([info.filter(entity) for entity in entities])
        assert not info.filter("invalid_entity_name.somewhere")
    else:
        assert not info.entities
    if domains is not None:
        assert info.domains == frozenset(domains)
        assert all([info.filter_lifecycle(domain + ".entity") for domain in domains])
    else:
        assert not hasattr(info, "_domains")


def test_template_equality():
    """Test template comparison and hashing."""
    template_one = template.Template("{{ template_one }}")
    template_one_1 = template.Template("{{ template_one }}")
    template_two = template.Template("{{ template_two }}")

    assert template_one == template_one_1
    assert template_one != template_two
    assert hash(template_one) == hash(template_one_1)
    assert hash(template_one) != hash(template_two)

    assert str(template_one_1) == 'Template("{{ template_one }}")'

    with pytest.raises(TypeError):
        template.Template(["{{ template_one }}"])


def test_invalid_template(hass):
    """Invalid template raises error."""
    tmpl = template.Template("{{", hass)

    with pytest.raises(TemplateError):
        tmpl.ensure_valid()

    with pytest.raises(TemplateError):
        tmpl.async_render()

    info = tmpl.async_render_to_info()
    with pytest.raises(TemplateError):
        assert info.result == "impossible"

    tmpl = template.Template("{{states(keyword)}}", hass)

    tmpl.ensure_valid()

    with pytest.raises(TemplateError):
        tmpl.async_render()


def test_referring_states_by_entity_id(hass):
    """Test referring states by entity id."""
    hass.states.async_set("test.object", "happy")
    assert (
        template.Template("{{ states.test.object.state }}", hass).async_render()
        == "happy"
    )

    assert (
        template.Template('{{ states["test.object"].state }}', hass).async_render()
        == "happy"
    )

    assert (
        template.Template('{{ states("test.object") }}', hass).async_render() == "happy"
    )


def test_invalid_entity_id(hass):
    """Test referring states by entity id."""
    with pytest.raises(TemplateError):
        template.Template('{{ states["big.fat..."] }}', hass).async_render()
    with pytest.raises(TemplateError):
        template.Template('{{ states.test["big.fat..."] }}', hass).async_render()
    with pytest.raises(TemplateError):
        template.Template('{{ states["invalid/domain"] }}', hass).async_render()


def test_raise_exception_on_error(hass):
    """Test raising an exception on error."""
    with pytest.raises(TemplateError):
        template.Template("{{ invalid_syntax").ensure_valid()


def test_iterating_all_states(hass):
    """Test iterating all states."""
    tmpl_str = "{% for state in states %}{{ state.state }}{% endfor %}"

    info = render_to_info(hass, tmpl_str)
    assert_result_info(info, "", all_states=True)

    hass.states.async_set("test.object", "happy")
    hass.states.async_set("sensor.temperature", 10)

    info = render_to_info(hass, tmpl_str)
    assert_result_info(
        info, "10happy", entities=["test.object", "sensor.temperature"], all_states=True
    )


def test_iterating_domain_states(hass):
    """Test iterating domain states."""
    tmpl_str = "{% for state in states.sensor %}{{ state.state }}{% endfor %}"

    info = render_to_info(hass, tmpl_str)
    assert_result_info(info, "", domains=["sensor"])

    hass.states.async_set("test.object", "happy")
    hass.states.async_set("sensor.back_door", "open")
    hass.states.async_set("sensor.temperature", 10)

    info = render_to_info(hass, tmpl_str)
    assert_result_info(
        info,
        "open10",
        entities=["sensor.back_door", "sensor.temperature"],
        domains=["sensor"],
    )


def test_float(hass):
    """Test float."""
    hass.states.async_set("sensor.temperature", "12")

    assert (
        template.Template(
            "{{ float(states.sensor.temperature.state) }}", hass
        ).async_render()
        == "12.0"
    )

    assert (
        template.Template(
            "{{ float(states.sensor.temperature.state) > 11 }}", hass
        ).async_render()
        == "True"
    )

    assert (
        template.Template("{{ float('forgiving') }}", hass).async_render()
        == "forgiving"
    )


def test_rounding_value(hass):
    """Test rounding value."""
    hass.states.async_set("sensor.temperature", 12.78)

    assert (
        template.Template(
            "{{ states.sensor.temperature.state | round(1) }}", hass
        ).async_render()
        == "12.8"
    )

    assert (
        template.Template(
            "{{ states.sensor.temperature.state | multiply(10) | round }}", hass
        ).async_render()
        == "128"
    )

    assert (
        template.Template(
            '{{ states.sensor.temperature.state | round(1, "floor") }}', hass
        ).async_render()
        == "12.7"
    )

    assert (
        template.Template(
            '{{ states.sensor.temperature.state | round(1, "ceil") }}', hass
        ).async_render()
        == "12.8"
    )

    assert (
        template.Template(
            '{{ states.sensor.temperature.state | round(1, "half") }}', hass
        ).async_render()
        == "13.0"
    )


def test_rounding_value_get_original_value_on_error(hass):
    """Test rounding value get original value on error."""
    assert template.Template("{{ None | round }}", hass).async_render() == "None"

    assert (
        template.Template('{{ "no_number" | round }}', hass).async_render()
        == "no_number"
    )


def test_multiply(hass):
    """Test multiply."""
    tests = {None: "None", 10: "100", '"abcd"': "abcd"}

    for inp, out in tests.items():
        assert (
            template.Template(
                "{{ %s | multiply(10) | round }}" % inp, hass
            ).async_render()
            == out
        )


def test_logarithm(hass):
    """Test logarithm."""
    tests = [
        (4, 2, "2.0"),
        (1000, 10, "3.0"),
        (math.e, "", "1.0"),
        ('"invalid"', "_", "invalid"),
        (10, '"invalid"', "10.0"),
    ]

    for value, base, expected in tests:
        assert (
            template.Template(
                f"{{{{ {value} | log({base}) | round(1) }}}}", hass
            ).async_render()
            == expected
        )

        assert (
            template.Template(
                f"{{{{ log({value}, {base}) | round(1) }}}}", hass
            ).async_render()
            == expected
        )


def test_sine(hass):
    """Test sine."""
    tests = [
        (0, "0.0"),
        (math.pi / 2, "1.0"),
        (math.pi, "0.0"),
        (math.pi * 1.5, "-1.0"),
        (math.pi / 10, "0.309"),
        ('"duck"', "duck"),
    ]

    for value, expected in tests:
        assert (
            template.Template("{{ %s | sin | round(3) }}" % value, hass).async_render()
            == expected
        )


def test_cos(hass):
    """Test cosine."""
    tests = [
        (0, "1.0"),
        (math.pi / 2, "0.0"),
        (math.pi, "-1.0"),
        (math.pi * 1.5, "-0.0"),
        (math.pi / 10, "0.951"),
        ("'error'", "error"),
    ]

    for value, expected in tests:
        assert (
            template.Template("{{ %s | cos | round(3) }}" % value, hass).async_render()
            == expected
        )


def test_tan(hass):
    """Test tangent."""
    tests = [
        (0, "0.0"),
        (math.pi, "-0.0"),
        (math.pi / 180 * 45, "1.0"),
        (math.pi / 180 * 90, "1.633123935319537e+16"),
        (math.pi / 180 * 135, "-1.0"),
        ("'error'", "error"),
    ]

    for value, expected in tests:
        assert (
            template.Template("{{ %s | tan | round(3) }}" % value, hass).async_render()
            == expected
        )


def test_sqrt(hass):
    """Test square root."""
    tests = [
        (0, "0.0"),
        (1, "1.0"),
        (2, "1.414"),
        (10, "3.162"),
        (100, "10.0"),
        ("'error'", "error"),
    ]

    for value, expected in tests:
        assert (
            template.Template("{{ %s | sqrt | round(3) }}" % value, hass).async_render()
            == expected
        )


def test_arc_sine(hass):
    """Test arcus sine."""
    tests = [
        (-2.0, "-2.0"),  # value error
        (-1.0, "-1.571"),
        (-0.5, "-0.524"),
        (0.0, "0.0"),
        (0.5, "0.524"),
        (1.0, "1.571"),
        (2.0, "2.0"),  # value error
        ('"error"', "error"),
    ]

    for value, expected in tests:
        assert (
            template.Template("{{ %s | asin | round(3) }}" % value, hass).async_render()
            == expected
        )


def test_arc_cos(hass):
    """Test arcus cosine."""
    tests = [
        (-2.0, "-2.0"),  # value error
        (-1.0, "3.142"),
        (-0.5, "2.094"),
        (0.0, "1.571"),
        (0.5, "1.047"),
        (1.0, "0.0"),
        (2.0, "2.0"),  # value error
        ('"error"', "error"),
    ]

    for value, expected in tests:
        assert (
            template.Template("{{ %s | acos | round(3) }}" % value, hass).async_render()
            == expected
        )


def test_arc_tan(hass):
    """Test arcus tangent."""
    tests = [
        (-10.0, "-1.471"),
        (-2.0, "-1.107"),
        (-1.0, "-0.785"),
        (-0.5, "-0.464"),
        (0.0, "0.0"),
        (0.5, "0.464"),
        (1.0, "0.785"),
        (2.0, "1.107"),
        (10.0, "1.471"),
        ('"error"', "error"),
    ]

    for value, expected in tests:
        assert (
            template.Template("{{ %s | atan | round(3) }}" % value, hass).async_render()
            == expected
        )


def test_arc_tan2(hass):
    """Test two parameter version of arcus tangent."""
    tests = [
        (-10.0, -10.0, "-2.356"),
        (-10.0, 0.0, "-1.571"),
        (-10.0, 10.0, "-0.785"),
        (0.0, -10.0, "3.142"),
        (0.0, 0.0, "0.0"),
        (0.0, 10.0, "0.0"),
        (10.0, -10.0, "2.356"),
        (10.0, 0.0, "1.571"),
        (10.0, 10.0, "0.785"),
        (-4.0, 3.0, "-0.927"),
        (-1.0, 2.0, "-0.464"),
        (2.0, 1.0, "1.107"),
        ('"duck"', '"goose"', "('duck', 'goose')"),
    ]

    for y, x, expected in tests:
        assert (
            template.Template(
                f"{{{{ ({y}, {x}) | atan2 | round(3) }}}}", hass
            ).async_render()
            == expected
        )
        assert (
            template.Template(
                f"{{{{ atan2({y}, {x}) | round(3) }}}}", hass
            ).async_render()
            == expected
        )


def test_strptime(hass):
    """Test the parse timestamp method."""
    tests = [
        ("2016-10-19 15:22:05.588122 UTC", "%Y-%m-%d %H:%M:%S.%f %Z", None),
        ("2016-10-19 15:22:05.588122+0100", "%Y-%m-%d %H:%M:%S.%f%z", None),
        ("2016-10-19 15:22:05.588122", "%Y-%m-%d %H:%M:%S.%f", None),
        ("2016-10-19", "%Y-%m-%d", None),
        ("2016", "%Y", None),
        ("15:22:05", "%H:%M:%S", None),
        ("1469119144", "%Y", "1469119144"),
        ("invalid", "%Y", "invalid"),
    ]

    for inp, fmt, expected in tests:
        if expected is None:
            expected = datetime.strptime(inp, fmt)

        temp = f"{{{{ strptime('{inp}', '{fmt}') }}}}"

        assert template.Template(temp, hass).async_render() == str(expected)


def test_timestamp_custom(hass):
    """Test the timestamps to custom filter."""
    now = dt_util.utcnow()
    tests = [
        (None, None, None, "None"),
        (1469119144, None, True, "2016-07-21 16:39:04"),
        (1469119144, "%Y", True, "2016"),
        (1469119144, "invalid", True, "invalid"),
        (dt_util.as_timestamp(now), None, False, now.strftime("%Y-%m-%d %H:%M:%S")),
    ]

    for inp, fmt, local, out in tests:
        if fmt:
            fil = f"timestamp_custom('{fmt}')"
        elif fmt and local:
            fil = f"timestamp_custom('{fmt}', {local})"
        else:
            fil = "timestamp_custom"

        assert template.Template(f"{{{{ {inp} | {fil} }}}}", hass).async_render() == out


def test_timestamp_local(hass):
    """Test the timestamps to local filter."""
    tests = {None: "None", 1469119144: "2016-07-21 16:39:04"}

    for inp, out in tests.items():
        assert (
            template.Template("{{ %s | timestamp_local }}" % inp, hass).async_render()
            == out
        )


def test_to_json(hass):
    """Test the object to JSON string filter."""

    # Note that we're not testing the actual json.loads and json.dumps methods,
    # only the filters, so we don't need to be exhaustive with our sample JSON.
    expected_result = '{"Foo": "Bar"}'
    actual_result = template.Template(
        "{{ {'Foo': 'Bar'} | to_json }}", hass
    ).async_render()
    assert actual_result == expected_result


def test_from_json(hass):
    """Test the JSON string to object filter."""

    # Note that we're not testing the actual json.loads and json.dumps methods,
    # only the filters, so we don't need to be exhaustive with our sample JSON.
    expected_result = "Bar"
    actual_result = template.Template(
        '{{ (\'{"Foo": "Bar"}\' | from_json).Foo }}', hass
    ).async_render()
    assert actual_result == expected_result


def test_min(hass):
    """Test the min filter."""
    assert template.Template("{{ [1, 2, 3] | min }}", hass).async_render() == "1"


def test_max(hass):
    """Test the max filter."""
    assert template.Template("{{ [1, 2, 3] | max }}", hass).async_render() == "3"


def test_ord(hass):
    """Test the ord filter."""
    assert template.Template('{{ "d" | ord }}', hass).async_render() == "100"


def test_base64_encode(hass):
    """Test the base64_encode filter."""
    assert (
        template.Template('{{ "homeassistant" | base64_encode }}', hass).async_render()
        == "aG9tZWFzc2lzdGFudA=="
    )


def test_base64_decode(hass):
    """Test the base64_decode filter."""
    assert (
        template.Template(
            '{{ "aG9tZWFzc2lzdGFudA==" | base64_decode }}', hass
        ).async_render()
        == "homeassistant"
    )


def test_ordinal(hass):
    """Test the ordinal filter."""
    tests = [
        (1, "1st"),
        (2, "2nd"),
        (3, "3rd"),
        (4, "4th"),
        (5, "5th"),
        (12, "12th"),
        (100, "100th"),
        (101, "101st"),
    ]

    for value, expected in tests:
        assert (
            template.Template("{{ %s | ordinal }}" % value, hass).async_render()
            == expected
        )


def test_timestamp_utc(hass):
    """Test the timestamps to local filter."""
    now = dt_util.utcnow()
    tests = {
        None: "None",
        1469119144: "2016-07-21 16:39:04",
        dt_util.as_timestamp(now): now.strftime("%Y-%m-%d %H:%M:%S"),
    }

    for inp, out in tests.items():
        assert (
            template.Template("{{ %s | timestamp_utc }}" % inp, hass).async_render()
            == out
        )


def test_as_timestamp(hass):
    """Test the as_timestamp function."""
    assert (
        template.Template('{{ as_timestamp("invalid") }}', hass).async_render()
        == "None"
    )
    hass.mock = None
    assert (
        template.Template("{{ as_timestamp(states.mock) }}", hass).async_render()
        == "None"
    )

    tpl = (
        '{{ as_timestamp(strptime("2024-02-03T09:10:24+0000", '
        '"%Y-%m-%dT%H:%M:%S%z")) }}'
    )
    assert template.Template(tpl, hass).async_render() == "1706951424.0"


@patch.object(random, "choice")
def test_random_every_time(test_choice, hass):
    """Ensure the random filter runs every time, not just once."""
    tpl = template.Template("{{ [1,2] | random }}", hass)
    test_choice.return_value = "foo"
    assert tpl.async_render() == "foo"
    test_choice.return_value = "bar"
    assert tpl.async_render() == "bar"


def test_passing_vars_as_keywords(hass):
    """Test passing variables as keywords."""
    assert template.Template("{{ hello }}", hass).async_render(hello=127) == "127"


def test_passing_vars_as_vars(hass):
    """Test passing variables as variables."""
    assert template.Template("{{ hello }}", hass).async_render({"hello": 127}) == "127"


def test_passing_vars_as_list(hass):
    """Test passing variables as list."""
    assert (
        template.render_complex(
            template.Template("{{ hello }}", hass), {"hello": ["foo", "bar"]}
        )
        == "['foo', 'bar']"
    )


def test_passing_vars_as_list_element(hass):
    """Test passing variables as list."""
    assert (
        template.render_complex(
            template.Template("{{ hello[1] }}", hass), {"hello": ["foo", "bar"]}
        )
        == "bar"
    )


def test_passing_vars_as_dict_element(hass):
    """Test passing variables as list."""
    assert (
        template.render_complex(
            template.Template("{{ hello.foo }}", hass), {"hello": {"foo": "bar"}}
        )
        == "bar"
    )


def test_passing_vars_as_dict(hass):
    """Test passing variables as list."""
    assert (
        template.render_complex(
            template.Template("{{ hello }}", hass), {"hello": {"foo": "bar"}}
        )
        == "{'foo': 'bar'}"
    )


def test_render_with_possible_json_value_with_valid_json(hass):
    """Render with possible JSON value with valid JSON."""
    tpl = template.Template("{{ value_json.hello }}", hass)
    assert tpl.async_render_with_possible_json_value('{"hello": "world"}') == "world"


def test_render_with_possible_json_value_with_invalid_json(hass):
    """Render with possible JSON value with invalid JSON."""
    tpl = template.Template("{{ value_json }}", hass)
    assert tpl.async_render_with_possible_json_value("{ I AM NOT JSON }") == ""


def test_render_with_possible_json_value_with_template_error_value(hass):
    """Render with possible JSON value with template error value."""
    tpl = template.Template("{{ non_existing.variable }}", hass)
    assert tpl.async_render_with_possible_json_value("hello", "-") == "-"


def test_render_with_possible_json_value_with_missing_json_value(hass):
    """Render with possible JSON value with unknown JSON object."""
    tpl = template.Template("{{ value_json.goodbye }}", hass)
    assert tpl.async_render_with_possible_json_value('{"hello": "world"}') == ""


def test_render_with_possible_json_value_valid_with_is_defined(hass):
    """Render with possible JSON value with known JSON object."""
    tpl = template.Template("{{ value_json.hello|is_defined }}", hass)
    assert tpl.async_render_with_possible_json_value('{"hello": "world"}') == "world"


def test_render_with_possible_json_value_undefined_json(hass):
    """Render with possible JSON value with unknown JSON object."""
    tpl = template.Template("{{ value_json.bye|is_defined }}", hass)
    assert (
        tpl.async_render_with_possible_json_value('{"hello": "world"}')
        == '{"hello": "world"}'
    )


def test_render_with_possible_json_value_undefined_json_error_value(hass):
    """Render with possible JSON value with unknown JSON object."""
    tpl = template.Template("{{ value_json.bye|is_defined }}", hass)
    assert tpl.async_render_with_possible_json_value('{"hello": "world"}', "") == ""


def test_render_with_possible_json_value_non_string_value(hass):
    """Render with possible JSON value with non-string value."""
    tpl = template.Template(
        """
{{ strptime(value~'+0000', '%Y-%m-%d %H:%M:%S%z') }}
        """,
        hass,
    )
    value = datetime(2019, 1, 18, 12, 13, 14)
    expected = str(pytz.utc.localize(value))
    assert tpl.async_render_with_possible_json_value(value) == expected


def test_if_state_exists(hass):
    """Test if state exists works."""
    hass.states.async_set("test.object", "available")
    tpl = template.Template(
        "{% if states.test.object %}exists{% else %}not exists{% endif %}", hass
    )
    assert tpl.async_render() == "exists"


def test_is_state(hass):
    """Test is_state method."""
    hass.states.async_set("test.object", "available")
    tpl = template.Template(
        """
{% if is_state("test.object", "available") %}yes{% else %}no{% endif %}
        """,
        hass,
    )
    assert tpl.async_render() == "yes"

    tpl = template.Template(
        """
{{ is_state("test.noobject", "available") }}
        """,
        hass,
    )
    assert tpl.async_render() == "False"


def test_is_state_attr(hass):
    """Test is_state_attr method."""
    hass.states.async_set("test.object", "available", {"mode": "on"})
    tpl = template.Template(
        """
{% if is_state_attr("test.object", "mode", "on") %}yes{% else %}no{% endif %}
            """,
        hass,
    )
    assert tpl.async_render() == "yes"

    tpl = template.Template(
        """
{{ is_state_attr("test.noobject", "mode", "on") }}
            """,
        hass,
    )
    assert tpl.async_render() == "False"


def test_state_attr(hass):
    """Test state_attr method."""
    hass.states.async_set("test.object", "available", {"mode": "on"})
    tpl = template.Template(
        """
{% if state_attr("test.object", "mode") == "on" %}yes{% else %}no{% endif %}
            """,
        hass,
    )
    assert tpl.async_render() == "yes"

    tpl = template.Template(
        """
{{ state_attr("test.noobject", "mode") == None }}
            """,
        hass,
    )
    assert tpl.async_render() == "True"


def test_states_function(hass):
    """Test using states as a function."""
    hass.states.async_set("test.object", "available")
    tpl = template.Template('{{ states("test.object") }}', hass)
    assert tpl.async_render() == "available"

    tpl2 = template.Template('{{ states("test.object2") }}', hass)
    assert tpl2.async_render() == "unknown"


@patch(
    "homeassistant.helpers.template.TemplateEnvironment.is_safe_callable",
    return_value=True,
)
def test_now(mock_is_safe, hass):
    """Test now method."""
    now = dt_util.now()
    with patch("homeassistant.util.dt.now", return_value=now):
        assert (
            now.isoformat()
            == template.Template("{{ now().isoformat() }}", hass).async_render()
        )


@patch(
    "homeassistant.helpers.template.TemplateEnvironment.is_safe_callable",
    return_value=True,
)
def test_relative_time(mock_is_safe, hass):
    """Test relative_time method."""
    now = datetime.strptime("2000-01-01 10:00:00 +00:00", "%Y-%m-%d %H:%M:%S %z")
    with patch("homeassistant.util.dt.now", return_value=now):
        assert (
            "1 hour"
            == template.Template(
                '{{relative_time(strptime("2000-01-01 09:00:00", "%Y-%m-%d %H:%M:%S"))}}',
                hass,
            ).async_render()
        )
        assert (
            "2 hours"
            == template.Template(
                '{{relative_time(strptime("2000-01-01 09:00:00 +01:00", "%Y-%m-%d %H:%M:%S %z"))}}',
                hass,
            ).async_render()
        )
        assert (
            "1 hour"
            == template.Template(
                '{{relative_time(strptime("2000-01-01 03:00:00 -06:00", "%Y-%m-%d %H:%M:%S %z"))}}',
                hass,
            ).async_render()
        )
        assert (
            str(template.strptime("2000-01-01 11:00:00 +00:00", "%Y-%m-%d %H:%M:%S %z"))
            == template.Template(
                '{{relative_time(strptime("2000-01-01 11:00:00 +00:00", "%Y-%m-%d %H:%M:%S %z"))}}',
                hass,
            ).async_render()
        )
        assert (
            "string"
            == template.Template('{{relative_time("string")}}', hass,).async_render()
        )


@patch(
    "homeassistant.helpers.template.TemplateEnvironment.is_safe_callable",
    return_value=True,
)
def test_utcnow(mock_is_safe, hass):
    """Test utcnow method."""
    now = dt_util.utcnow()
    with patch("homeassistant.util.dt.utcnow", return_value=now):
        assert (
            now.isoformat()
            == template.Template("{{ utcnow().isoformat() }}", hass).async_render()
        )


def test_regex_match(hass):
    """Test regex_match method."""
    tpl = template.Template(
        r"""
{{ '123-456-7890' | regex_match('(\\d{3})-(\\d{3})-(\\d{4})') }}
            """,
        hass,
    )
    assert tpl.async_render() == "True"

    tpl = template.Template(
        """
{{ 'Home Assistant test' | regex_match('home', True) }}
            """,
        hass,
    )
    assert tpl.async_render() == "True"

    tpl = template.Template(
        """
    {{ 'Another Home Assistant test' | regex_match('Home') }}
                    """,
        hass,
    )
    assert tpl.async_render() == "False"

    tpl = template.Template(
        """
{{ ['Home Assistant test'] | regex_match('.*Assist') }}
            """,
        hass,
    )
    assert tpl.async_render() == "True"


def test_regex_search(hass):
    """Test regex_search method."""
    tpl = template.Template(
        r"""
{{ '123-456-7890' | regex_search('(\\d{3})-(\\d{3})-(\\d{4})') }}
            """,
        hass,
    )
    assert tpl.async_render() == "True"

    tpl = template.Template(
        """
{{ 'Home Assistant test' | regex_search('home', True) }}
            """,
        hass,
    )
    assert tpl.async_render() == "True"

    tpl = template.Template(
        """
    {{ 'Another Home Assistant test' | regex_search('Home') }}
                    """,
        hass,
    )
    assert tpl.async_render() == "True"

    tpl = template.Template(
        """
{{ ['Home Assistant test'] | regex_search('Assist') }}
            """,
        hass,
    )
    assert tpl.async_render() == "True"


def test_regex_replace(hass):
    """Test regex_replace method."""
    tpl = template.Template(
        r"""
{{ 'Hello World' | regex_replace('(Hello\\s)',) }}
            """,
        hass,
    )
    assert tpl.async_render() == "World"

    tpl = template.Template(
        """
{{ ['Home hinderant test'] | regex_replace('hinder', 'Assist') }}
            """,
        hass,
    )
    assert tpl.async_render() == "['Home Assistant test']"


def test_regex_findall_index(hass):
    """Test regex_findall_index method."""
    tpl = template.Template(
        """
{{ 'Flight from JFK to LHR' | regex_findall_index('([A-Z]{3})', 0) }}
            """,
        hass,
    )
    assert tpl.async_render() == "JFK"

    tpl = template.Template(
        """
{{ 'Flight from JFK to LHR' | regex_findall_index('([A-Z]{3})', 1) }}
            """,
        hass,
    )
    assert tpl.async_render() == "LHR"

    tpl = template.Template(
        """
{{ ['JFK', 'LHR'] | regex_findall_index('([A-Z]{3})', 1) }}
            """,
        hass,
    )
    assert tpl.async_render() == "LHR"


def test_bitwise_and(hass):
    """Test bitwise_and method."""
    tpl = template.Template(
        """
{{ 8 | bitwise_and(8) }}
            """,
        hass,
    )
    assert tpl.async_render() == str(8 & 8)
    tpl = template.Template(
        """
{{ 10 | bitwise_and(2) }}
            """,
        hass,
    )
    assert tpl.async_render() == str(10 & 2)
    tpl = template.Template(
        """
{{ 8 | bitwise_and(2) }}
            """,
        hass,
    )
    assert tpl.async_render() == str(8 & 2)


def test_bitwise_or(hass):
    """Test bitwise_or method."""
    tpl = template.Template(
        """
{{ 8 | bitwise_or(8) }}
            """,
        hass,
    )
    assert tpl.async_render() == str(8 | 8)
    tpl = template.Template(
        """
{{ 10 | bitwise_or(2) }}
            """,
        hass,
    )
    assert tpl.async_render() == str(10 | 2)
    tpl = template.Template(
        """
{{ 8 | bitwise_or(2) }}
            """,
        hass,
    )
    assert tpl.async_render() == str(8 | 2)


def test_distance_function_with_1_state(hass):
    """Test distance function with 1 state."""
    _set_up_units(hass)
    hass.states.async_set(
        "test.object", "happy", {"latitude": 32.87336, "longitude": -117.22943}
    )
    tpl = template.Template("{{ distance(states.test.object) | round }}", hass)
    assert tpl.async_render() == "187"


def test_distance_function_with_2_states(hass):
    """Test distance function with 2 states."""
    _set_up_units(hass)
    hass.states.async_set(
        "test.object", "happy", {"latitude": 32.87336, "longitude": -117.22943}
    )
    hass.states.async_set(
        "test.object_2",
        "happy",
        {"latitude": hass.config.latitude, "longitude": hass.config.longitude},
    )
    tpl = template.Template(
        "{{ distance(states.test.object, states.test.object_2) | round }}", hass
    )
    assert tpl.async_render() == "187"


def test_distance_function_with_1_coord(hass):
    """Test distance function with 1 coord."""
    _set_up_units(hass)
    tpl = template.Template('{{ distance("32.87336", "-117.22943") | round }}', hass)
    assert tpl.async_render() == "187"


def test_distance_function_with_2_coords(hass):
    """Test distance function with 2 coords."""
    _set_up_units(hass)
    assert (
        template.Template(
            '{{ distance("32.87336", "-117.22943", %s, %s) | round }}'
            % (hass.config.latitude, hass.config.longitude),
            hass,
        ).async_render()
        == "187"
    )


def test_distance_function_with_1_state_1_coord(hass):
    """Test distance function with 1 state 1 coord."""
    _set_up_units(hass)
    hass.states.async_set(
        "test.object_2",
        "happy",
        {"latitude": hass.config.latitude, "longitude": hass.config.longitude},
    )
    tpl = template.Template(
        '{{ distance("32.87336", "-117.22943", states.test.object_2) ' "| round }}",
        hass,
    )
    assert tpl.async_render() == "187"

    tpl2 = template.Template(
        '{{ distance(states.test.object_2, "32.87336", "-117.22943") ' "| round }}",
        hass,
    )
    assert tpl2.async_render() == "187"


def test_distance_function_return_none_if_invalid_state(hass):
    """Test distance function return None if invalid state."""
    hass.states.async_set("test.object_2", "happy", {"latitude": 10})
    tpl = template.Template("{{ distance(states.test.object_2) | round }}", hass)
    assert tpl.async_render() == "None"


def test_distance_function_return_none_if_invalid_coord(hass):
    """Test distance function return None if invalid coord."""
    assert (
        template.Template('{{ distance("123", "abc") }}', hass).async_render() == "None"
    )

    assert template.Template('{{ distance("123") }}', hass).async_render() == "None"

    hass.states.async_set(
        "test.object_2",
        "happy",
        {"latitude": hass.config.latitude, "longitude": hass.config.longitude},
    )
    tpl = template.Template('{{ distance("123", states.test_object_2) }}', hass)
    assert tpl.async_render() == "None"


def test_distance_function_with_2_entity_ids(hass):
    """Test distance function with 2 entity ids."""
    _set_up_units(hass)
    hass.states.async_set(
        "test.object", "happy", {"latitude": 32.87336, "longitude": -117.22943}
    )
    hass.states.async_set(
        "test.object_2",
        "happy",
        {"latitude": hass.config.latitude, "longitude": hass.config.longitude},
    )
    tpl = template.Template(
        '{{ distance("test.object", "test.object_2") | round }}', hass
    )
    assert tpl.async_render() == "187"


def test_distance_function_with_1_entity_1_coord(hass):
    """Test distance function with 1 entity_id and 1 coord."""
    _set_up_units(hass)
    hass.states.async_set(
        "test.object",
        "happy",
        {"latitude": hass.config.latitude, "longitude": hass.config.longitude},
    )
    tpl = template.Template(
        '{{ distance("test.object", "32.87336", "-117.22943") | round }}', hass
    )
    assert tpl.async_render() == "187"


def test_closest_function_home_vs_domain(hass):
    """Test closest function home vs domain."""
    hass.states.async_set(
        "test_domain.object",
        "happy",
        {
            "latitude": hass.config.latitude + 0.1,
            "longitude": hass.config.longitude + 0.1,
        },
    )

    hass.states.async_set(
        "not_test_domain.but_closer",
        "happy",
        {"latitude": hass.config.latitude, "longitude": hass.config.longitude},
    )

    assert (
        template.Template(
            "{{ closest(states.test_domain).entity_id }}", hass
        ).async_render()
        == "test_domain.object"
    )

    assert (
        template.Template(
            "{{ (states.test_domain | closest).entity_id }}", hass
        ).async_render()
        == "test_domain.object"
    )


def test_closest_function_home_vs_all_states(hass):
    """Test closest function home vs all states."""
    hass.states.async_set(
        "test_domain.object",
        "happy",
        {
            "latitude": hass.config.latitude + 0.1,
            "longitude": hass.config.longitude + 0.1,
        },
    )

    hass.states.async_set(
        "test_domain_2.and_closer",
        "happy",
        {"latitude": hass.config.latitude, "longitude": hass.config.longitude},
    )

    assert (
        template.Template("{{ closest(states).entity_id }}", hass).async_render()
        == "test_domain_2.and_closer"
    )

    assert (
        template.Template("{{ (states | closest).entity_id }}", hass).async_render()
        == "test_domain_2.and_closer"
    )


async def test_closest_function_home_vs_group_entity_id(hass):
    """Test closest function home vs group entity id."""
    hass.states.async_set(
        "test_domain.object",
        "happy",
        {
            "latitude": hass.config.latitude + 0.1,
            "longitude": hass.config.longitude + 0.1,
        },
    )

    hass.states.async_set(
        "not_in_group.but_closer",
        "happy",
        {"latitude": hass.config.latitude, "longitude": hass.config.longitude},
    )

    await group.Group.async_create_group(hass, "location group", ["test_domain.object"])

    info = render_to_info(hass, '{{ closest("group.location_group").entity_id }}')
<<<<<<< HEAD
    assert_result_info(info, "test_domain.object", ["test_domain.object"])
=======
    assert_result_info(
        info, "test_domain.object", {"group.location_group", "test_domain.object"}
    )
>>>>>>> 7d0e3565


async def test_closest_function_home_vs_group_state(hass):
    """Test closest function home vs group state."""
    hass.states.async_set(
        "test_domain.object",
        "happy",
        {
            "latitude": hass.config.latitude + 0.1,
            "longitude": hass.config.longitude + 0.1,
        },
    )

    hass.states.async_set(
        "not_in_group.but_closer",
        "happy",
        {"latitude": hass.config.latitude, "longitude": hass.config.longitude},
    )

    await group.Group.async_create_group(hass, "location group", ["test_domain.object"])

    info = render_to_info(hass, '{{ closest("group.location_group").entity_id }}')
<<<<<<< HEAD
    assert_result_info(info, "test_domain.object", ["test_domain.object"])

    info = render_to_info(hass, "{{ closest(states.group.location_group).entity_id }}")
    assert_result_info(info, "test_domain.object", ["test_domain.object"])
=======
    assert_result_info(
        info, "test_domain.object", {"group.location_group", "test_domain.object"}
    )

    info = render_to_info(hass, "{{ closest(states.group.location_group).entity_id }}")
    assert_result_info(
        info, "test_domain.object", {"test_domain.object", "group.location_group"}
    )
>>>>>>> 7d0e3565


async def test_expand(hass):
    """Test expand function."""
    info = render_to_info(hass, "{{ expand('test.object') }}")
    assert_result_info(info, "[]", ["test.object"])

    info = render_to_info(hass, "{{ expand(56) }}")
    assert_result_info(info, "[]")

    hass.states.async_set("test.object", "happy")

    info = render_to_info(
        hass, "{{ expand('test.object') | map(attribute='entity_id') | join(', ') }}"
    )
    assert_result_info(info, "test.object", ["test.object"])

    info = render_to_info(
        hass,
        "{{ expand('group.new_group') | map(attribute='entity_id') | join(', ') }}",
    )
    assert_result_info(info, "", ["group.new_group"])

    info = render_to_info(
        hass, "{{ expand(states.group) | map(attribute='entity_id') | join(', ') }}"
    )
    assert_result_info(info, "", [], ["group"])

    await group.Group.async_create_group(hass, "new group", ["test.object"])

    info = render_to_info(
        hass,
        "{{ expand('group.new_group') | map(attribute='entity_id') | join(', ') }}",
    )
<<<<<<< HEAD
    assert_result_info(info, "test.object", ["test.object"])
=======
    assert_result_info(info, "test.object", {"group.new_group", "test.object"})
>>>>>>> 7d0e3565

    info = render_to_info(
        hass, "{{ expand(states.group) | map(attribute='entity_id') | join(', ') }}"
    )
<<<<<<< HEAD
    assert_result_info(info, "test.object", ["test.object"], ["group"])
=======
    assert_result_info(
        info, "test.object", {"test.object", "group.new_group"}, ["group"]
    )
>>>>>>> 7d0e3565

    info = render_to_info(
        hass,
        "{{ expand('group.new_group', 'test.object')"
        " | map(attribute='entity_id') | join(', ') }}",
    )
<<<<<<< HEAD
    assert_result_info(info, "test.object", ["test.object"])
=======
    assert_result_info(info, "test.object", {"test.object", "group.new_group"})
>>>>>>> 7d0e3565

    info = render_to_info(
        hass,
        "{{ ['group.new_group', 'test.object'] | expand"
        " | map(attribute='entity_id') | join(', ') }}",
    )
<<<<<<< HEAD
    assert_result_info(info, "test.object", ["test.object"])
=======
    assert_result_info(info, "test.object", {"test.object", "group.new_group"})

    hass.states.async_set("sensor.power_1", 0)
    hass.states.async_set("sensor.power_2", 200.2)
    hass.states.async_set("sensor.power_3", 400.4)
    await group.Group.async_create_group(
        hass, "power sensors", ["sensor.power_1", "sensor.power_2", "sensor.power_3"]
    )

    info = render_to_info(
        hass,
        "{{ states.group.power_sensors.attributes.entity_id | expand | map(attribute='state')|map('float')|sum  }}",
    )
    assert_result_info(
        info,
        str(200.2 + 400.4),
        {"group.power_sensors", "sensor.power_1", "sensor.power_2", "sensor.power_3"},
    )
>>>>>>> 7d0e3565


def test_closest_function_to_coord(hass):
    """Test closest function to coord."""
    hass.states.async_set(
        "test_domain.closest_home",
        "happy",
        {
            "latitude": hass.config.latitude + 0.1,
            "longitude": hass.config.longitude + 0.1,
        },
    )

    hass.states.async_set(
        "test_domain.closest_zone",
        "happy",
        {
            "latitude": hass.config.latitude + 0.2,
            "longitude": hass.config.longitude + 0.2,
        },
    )

    hass.states.async_set(
        "zone.far_away",
        "zoning",
        {
            "latitude": hass.config.latitude + 0.3,
            "longitude": hass.config.longitude + 0.3,
        },
    )

    tpl = template.Template(
        '{{ closest("%s", %s, states.test_domain).entity_id }}'
        % (hass.config.latitude + 0.3, hass.config.longitude + 0.3),
        hass,
    )

    assert tpl.async_render() == "test_domain.closest_zone"

    tpl = template.Template(
        '{{ (states.test_domain | closest("%s", %s)).entity_id }}'
        % (hass.config.latitude + 0.3, hass.config.longitude + 0.3),
        hass,
    )

    assert tpl.async_render() == "test_domain.closest_zone"


def test_async_render_to_info_with_branching(hass):
    """Test async_render_to_info function by domain."""
    hass.states.async_set("light.a", "off")
    hass.states.async_set("light.b", "on")
    hass.states.async_set("light.c", "off")

    info = render_to_info(
        hass,
        """
{% if states.light.a == "on" %}
  {{ states.light.b.state }}
{% else %}
  {{ states.light.c.state }}
{% endif %}
""",
    )
    assert_result_info(info, "off", {"light.a", "light.c"})

    info = render_to_info(
        hass,
        """
            {% if states.light.a.state == "off" %}
            {% set domain = "light" %}
            {{ states[domain].b.state }}
            {% endif %}
""",
    )
    assert_result_info(info, "on", {"light.a", "light.b"})


def test_async_render_to_info_with_complex_branching(hass):
    """Test async_render_to_info function by domain."""
    hass.states.async_set("light.a", "off")
    hass.states.async_set("light.b", "on")
    hass.states.async_set("light.c", "off")
    hass.states.async_set("vacuum.a", "off")
    hass.states.async_set("device_tracker.a", "off")
    hass.states.async_set("device_tracker.b", "off")
    hass.states.async_set("lock.a", "off")
    hass.states.async_set("sensor.a", "off")
    hass.states.async_set("binary_sensor.a", "off")

    info = render_to_info(
        hass,
        """
{% set domain = "vacuum" %}
{%      if                 states.light.a == "on" %}
  {{ states.light.b.state }}
{% elif  states.light.a == "on" %}
  {{ states.device_tracker }}
{%     elif     states.light.a == "on" %}
  {{ states[domain] | list }}
{%         elif     states('light.b') == "on" %}
  {{ states[otherdomain] | map(attribute='entity_id') | list }}
{% elif states.light.a == "on" %}
  {{ states["nonexist"] | list }}
{% else %}
  else
{% endif %}
""",
        {"otherdomain": "sensor"},
    )

    assert_result_info(info, "['sensor.a']", {"light.a", "light.b"}, {"sensor"})


async def test_async_render_to_info_with_wildcard_matching_entity_id(hass):
    """Test tracking template with a wildcard."""
    template_complex_str = r"""

{% for state in states %}
  {% if state.entity_id | regex_match('.*\.office_') %}
    {{ state.entity_id }}={{ state.state }}
  {% endif %}
{% endfor %}

"""
    hass.states.async_set("cover.office_drapes", "closed")
    hass.states.async_set("cover.office_window", "closed")
    hass.states.async_set("cover.office_skylight", "open")
    info = render_to_info(hass, template_complex_str)

    assert not info.domains
    assert info.entities == {
        "cover.office_drapes",
        "cover.office_window",
        "cover.office_skylight",
    }
    assert info.all_states is True


async def test_async_render_to_info_with_wildcard_matching_state(hass):
    """Test tracking template with a wildcard."""
    template_complex_str = """

{% for state in states %}
  {% if state.state | regex_match('ope.*') %}
    {{ state.entity_id }}={{ state.state }}
  {% endif %}
{% endfor %}

"""
    hass.states.async_set("cover.office_drapes", "closed")
    hass.states.async_set("cover.office_window", "closed")
    hass.states.async_set("cover.office_skylight", "open")
    hass.states.async_set("cover.x_skylight", "open")
    hass.states.async_set("binary_sensor.door", "open")

    info = render_to_info(hass, template_complex_str)

    assert not info.domains
    assert info.entities == {
        "cover.x_skylight",
        "binary_sensor.door",
        "cover.office_drapes",
        "cover.office_window",
        "cover.office_skylight",
    }
    assert info.all_states is True

    hass.states.async_set("binary_sensor.door", "closed")
    info = render_to_info(hass, template_complex_str)

    assert not info.domains
    assert info.entities == {
        "cover.x_skylight",
        "binary_sensor.door",
        "cover.office_drapes",
        "cover.office_window",
        "cover.office_skylight",
    }
    assert info.all_states is True

    template_cover_str = """

{% for state in states.cover %}
  {% if state.state | regex_match('ope.*') %}
    {{ state.entity_id }}={{ state.state }}
  {% endif %}
{% endfor %}

"""
    hass.states.async_set("cover.x_skylight", "closed")
    info = render_to_info(hass, template_cover_str)

    assert info.domains == {"cover"}
    assert info.entities == {
        "cover.x_skylight",
        "cover.office_drapes",
        "cover.office_window",
        "cover.office_skylight",
    }
    assert info.all_states is False


def test_nested_async_render_to_info_case(hass):
    """Test a deeply nested state with async_render_to_info."""

    hass.states.async_set("input_select.picker", "vacuum.a")
    hass.states.async_set("vacuum.a", "off")

    info = render_to_info(
        hass, "{{ states[states['input_select.picker'].state].state }}", {}
    )
    assert_result_info(info, "off", {"input_select.picker", "vacuum.a"})


def test_result_as_boolean(hass):
    """Test converting a template result to a boolean."""

    template.result_as_boolean(True) is True
    template.result_as_boolean(" 1 ") is True
    template.result_as_boolean(" true ") is True
    template.result_as_boolean(" TrUE ") is True
    template.result_as_boolean(" YeS ") is True
    template.result_as_boolean(" On ") is True
    template.result_as_boolean(" Enable ") is True
    template.result_as_boolean(1) is True
    template.result_as_boolean(-1) is True
    template.result_as_boolean(500) is True

    template.result_as_boolean(False) is False
    template.result_as_boolean(" 0 ") is False
    template.result_as_boolean(" false ") is False
    template.result_as_boolean(" FaLsE ") is False
    template.result_as_boolean(" no ") is False
    template.result_as_boolean(" off ") is False
    template.result_as_boolean(" disable ") is False
    template.result_as_boolean(0) is False
    template.result_as_boolean(None) is False


def test_closest_function_to_entity_id(hass):
    """Test closest function to entity id."""
    hass.states.async_set(
        "test_domain.closest_home",
        "happy",
        {
            "latitude": hass.config.latitude + 0.1,
            "longitude": hass.config.longitude + 0.1,
        },
    )

    hass.states.async_set(
        "test_domain.closest_zone",
        "happy",
        {
            "latitude": hass.config.latitude + 0.2,
            "longitude": hass.config.longitude + 0.2,
        },
    )

    hass.states.async_set(
        "zone.far_away",
        "zoning",
        {
            "latitude": hass.config.latitude + 0.3,
            "longitude": hass.config.longitude + 0.3,
        },
    )

    info = render_to_info(
        hass,
        "{{ closest(zone, states.test_domain).entity_id }}",
        {"zone": "zone.far_away"},
    )

    assert_result_info(
        info,
        "test_domain.closest_zone",
        ["test_domain.closest_home", "test_domain.closest_zone", "zone.far_away"],
        ["test_domain"],
    )

    info = render_to_info(
        hass,
        "{{ ([states.test_domain, 'test_domain.closest_zone'] "
        "| closest(zone)).entity_id }}",
        {"zone": "zone.far_away"},
    )

    assert_result_info(
        info,
        "test_domain.closest_zone",
        ["test_domain.closest_home", "test_domain.closest_zone", "zone.far_away"],
        ["test_domain"],
    )


def test_closest_function_to_state(hass):
    """Test closest function to state."""
    hass.states.async_set(
        "test_domain.closest_home",
        "happy",
        {
            "latitude": hass.config.latitude + 0.1,
            "longitude": hass.config.longitude + 0.1,
        },
    )

    hass.states.async_set(
        "test_domain.closest_zone",
        "happy",
        {
            "latitude": hass.config.latitude + 0.2,
            "longitude": hass.config.longitude + 0.2,
        },
    )

    hass.states.async_set(
        "zone.far_away",
        "zoning",
        {
            "latitude": hass.config.latitude + 0.3,
            "longitude": hass.config.longitude + 0.3,
        },
    )

    assert (
        template.Template(
            "{{ closest(states.zone.far_away, states.test_domain).entity_id }}", hass
        ).async_render()
        == "test_domain.closest_zone"
    )


def test_closest_function_invalid_state(hass):
    """Test closest function invalid state."""
    hass.states.async_set(
        "test_domain.closest_home",
        "happy",
        {
            "latitude": hass.config.latitude + 0.1,
            "longitude": hass.config.longitude + 0.1,
        },
    )

    for state in ("states.zone.non_existing", '"zone.non_existing"'):
        assert (
            template.Template("{{ closest(%s, states) }}" % state, hass).async_render()
            == "None"
        )


def test_closest_function_state_with_invalid_location(hass):
    """Test closest function state with invalid location."""
    hass.states.async_set(
        "test_domain.closest_home",
        "happy",
        {"latitude": "invalid latitude", "longitude": hass.config.longitude + 0.1},
    )

    assert (
        template.Template(
            "{{ closest(states.test_domain.closest_home, states) }}", hass
        ).async_render()
        == "None"
    )


def test_closest_function_invalid_coordinates(hass):
    """Test closest function invalid coordinates."""
    hass.states.async_set(
        "test_domain.closest_home",
        "happy",
        {
            "latitude": hass.config.latitude + 0.1,
            "longitude": hass.config.longitude + 0.1,
        },
    )

    assert (
        template.Template(
            '{{ closest("invalid", "coord", states) }}', hass
        ).async_render()
        == "None"
    )
    assert (
        template.Template(
            '{{ states | closest("invalid", "coord") }}', hass
        ).async_render()
        == "None"
    )


def test_closest_function_no_location_states(hass):
    """Test closest function without location states."""
    assert (
        template.Template("{{ closest(states).entity_id }}", hass).async_render() == ""
    )


def test_extract_entities_none_exclude_stuff(hass):
    """Test extract entities function with none or exclude stuff."""
    assert template.extract_entities(hass, None) == []

    assert template.extract_entities(hass, "mdi:water") == []

    assert (
        template.extract_entities(
            hass,
            "{{ closest(states.zone.far_away, states.test_domain.xxx).entity_id }}",
        )
        == MATCH_ALL
    )

    assert (
        template.extract_entities(
            hass, '{{ distance("123", states.test_object_2.user) }}'
        )
        == MATCH_ALL
    )


def test_extract_entities_no_match_entities(hass):
    """Test extract entities function with none entities stuff."""
    assert (
        template.extract_entities(
            hass, "{{ value_json.tst | timestamp_custom('%Y' True) }}"
        )
        == MATCH_ALL
    )

    info = render_to_info(
        hass,
        """
{% for state in states.sensor %}
{{ state.entity_id }}={{ state.state }},d
{% endfor %}
            """,
    )
    assert_result_info(info, "", domains=["sensor"])


def test_generate_filter_iterators(hass):
    """Test extract entities function with none entities stuff."""
    info = render_to_info(
        hass,
        """
        {% for state in states %}
        {{ state.entity_id }}
        {% endfor %}
        """,
    )
    assert_result_info(info, "", all_states=True)

    info = render_to_info(
        hass,
        """
        {% for state in states.sensor %}
        {{ state.entity_id }}
        {% endfor %}
        """,
    )
    assert_result_info(info, "", domains=["sensor"])

    hass.states.async_set("sensor.test_sensor", "off", {"attr": "value"})

    # Don't need the entity because the state is not accessed
    info = render_to_info(
        hass,
        """
        {% for state in states.sensor %}
        {{ state.entity_id }}
        {% endfor %}
        """,
    )
    assert_result_info(info, "sensor.test_sensor", domains=["sensor"])

    # But we do here because the state gets accessed
    info = render_to_info(
        hass,
        """
        {% for state in states.sensor %}
        {{ state.entity_id }}={{ state.state }},
        {% endfor %}
        """,
    )
    assert_result_info(
        info, "sensor.test_sensor=off,", ["sensor.test_sensor"], ["sensor"]
    )

    info = render_to_info(
        hass,
        """
        {% for state in states.sensor %}
        {{ state.entity_id }}={{ state.attributes.attr }},
        {% endfor %}
        """,
    )
    assert_result_info(
        info, "sensor.test_sensor=value,", ["sensor.test_sensor"], ["sensor"]
    )


def test_generate_select(hass):
    """Test extract entities function with none entities stuff."""
    template_str = """
{{ states.sensor|selectattr("state","equalto","off")
|join(",", attribute="entity_id") }}
        """

    tmp = template.Template(template_str, hass)
    info = tmp.async_render_to_info()
    assert_result_info(info, "", [], ["sensor"])

    hass.states.async_set("sensor.test_sensor", "off", {"attr": "value"})
    hass.states.async_set("sensor.test_sensor_on", "on")

    info = tmp.async_render_to_info()
    assert_result_info(
        info,
        "sensor.test_sensor",
        ["sensor.test_sensor", "sensor.test_sensor_on"],
        ["sensor"],
    )


async def test_async_render_to_info_in_conditional(hass):
    """Test extract entities function with none entities stuff."""
    template_str = """
{{ states("sensor.xyz") == "dog" }}
        """

    tmp = template.Template(template_str, hass)
    info = tmp.async_render_to_info()
    assert_result_info(info, "False", ["sensor.xyz"], [])

    hass.states.async_set("sensor.xyz", "dog")
    hass.states.async_set("sensor.cow", "True")
    await hass.async_block_till_done()

    template_str = """
{% if states("sensor.xyz") == "dog" %}
  {{ states("sensor.cow") }}
{% else %}
  {{ states("sensor.pig") }}
{% endif %}
        """

    tmp = template.Template(template_str, hass)
    info = tmp.async_render_to_info()
    assert_result_info(info, "True", ["sensor.xyz", "sensor.cow"], [])

    hass.states.async_set("sensor.xyz", "sheep")
    hass.states.async_set("sensor.pig", "oink")

    await hass.async_block_till_done()

    tmp = template.Template(template_str, hass)
    info = tmp.async_render_to_info()
    assert_result_info(info, "oink", ["sensor.xyz", "sensor.pig"], [])


async def test_extract_entities_match_entities(hass):
    """Test extract entities function with entities stuff."""
    assert (
        template.extract_entities(
            hass,
            """
{% if is_state('device_tracker.phone_1', 'home') %}
Ha, Hercules is home!
{% else %}
Hercules is at {{ states('device_tracker.phone_1') }}.
{% endif %}
        """,
        )
        == ["device_tracker.phone_1"]
    )

    assert (
        template.extract_entities(
            hass,
            """
{{ as_timestamp(states.binary_sensor.garage_door.last_changed) }}
        """,
        )
        == ["binary_sensor.garage_door"]
    )

    assert (
        template.extract_entities(
            hass,
            """
{{ states("binary_sensor.garage_door") }}
        """,
        )
        == ["binary_sensor.garage_door"]
    )

    hass.states.async_set("device_tracker.phone_2", "not_home", {"battery": 20})

    assert (
        template.extract_entities(
            hass,
            """
{{ is_state_attr('device_tracker.phone_2', 'battery', 40) }}
        """,
        )
        == ["device_tracker.phone_2"]
    )

    assert sorted(["device_tracker.phone_1", "device_tracker.phone_2"]) == sorted(
        template.extract_entities(
            hass,
            """
{% if is_state('device_tracker.phone_1', 'home') %}
Ha, Hercules is home!
{% elif states.device_tracker.phone_2.attributes.battery < 40 %}
Hercules you power goes done!.
{% endif %}
        """,
        )
    )

    assert sorted(["sensor.pick_humidity", "sensor.pick_temperature"]) == sorted(
        template.extract_entities(
            hass,
            """
{{
states.sensor.pick_temperature.state ~ "°C (" ~
states.sensor.pick_humidity.state ~ " %"
}}
        """,
        )
    )

    assert sorted(
        ["sensor.luftfeuchtigkeit_mean", "input_number.luftfeuchtigkeit"]
    ) == sorted(
        template.extract_entities(
            hass,
            "{% if (states('sensor.luftfeuchtigkeit_mean') | int)"
            " > (states('input_number.luftfeuchtigkeit') | int +1.5)"
            " %}true{% endif %}",
        )
    )

    await group.Group.async_create_group(hass, "empty group", [])

    assert ["group.empty_group"] == template.extract_entities(
        hass, "{{ expand('group.empty_group') | list | length }}"
    )

    hass.states.async_set("test_domain.object", "exists")
    await group.Group.async_create_group(hass, "expand group", ["test_domain.object"])

    assert sorted(["group.expand_group", "test_domain.object"]) == sorted(
        template.extract_entities(
            hass, "{{ expand('group.expand_group') | list | length }}"
        )
    )
    assert ["test_domain.entity"] == template.Template(
        '{{ is_state("test_domain.entity", "on") }}', hass
    ).extract_entities()

    # No expand, extract finds the group
    assert template.extract_entities(hass, "{{ states('group.empty_group') }}") == [
        "group.empty_group"
    ]


def test_extract_entities_with_variables(hass):
    """Test extract entities function with variables and entities stuff."""
    hass.states.async_set("input_boolean.switch", "on")
    assert ["input_boolean.switch"] == template.extract_entities(
        hass, "{{ is_state('input_boolean.switch', 'off') }}", {}
    )

    assert ["input_boolean.switch"] == template.extract_entities(
        hass,
        "{{ is_state(trigger.entity_id, 'off') }}",
        {"trigger": {"entity_id": "input_boolean.switch"}},
    )

    assert MATCH_ALL == template.extract_entities(
        hass, "{{ is_state(data, 'off') }}", {"data": "no_state"}
    )

    assert ["input_boolean.switch"] == template.extract_entities(
        hass, "{{ is_state(data, 'off') }}", {"data": "input_boolean.switch"}
    )

    assert ["input_boolean.switch"] == template.extract_entities(
        hass,
        "{{ is_state(trigger.entity_id, 'off') }}",
        {"trigger": {"entity_id": "input_boolean.switch"}},
    )

    hass.states.async_set("media_player.livingroom", "off")
    assert {"media_player.livingroom"} == extract_entities(
        hass,
        "{{ is_state('media_player.' ~ where , 'playing') }}",
        {"where": "livingroom"},
    )


def test_extract_entities_domain_states_inner(hass):
    """Test extract entities function by domain."""
    hass.states.async_set("light.switch", "on")
    hass.states.async_set("light.switch2", "on")
    hass.states.async_set("light.switch3", "off")

    assert set(
        template.extract_entities(
            hass,
            "{{ states['light'] | selectattr('state','eq','on') | list | count > 0 }}",
            {},
        )
    ) == {"light.switch", "light.switch2", "light.switch3"}


def test_extract_entities_domain_states_outer(hass):
    """Test extract entities function by domain."""
    hass.states.async_set("light.switch", "on")
    hass.states.async_set("light.switch2", "on")
    hass.states.async_set("light.switch3", "off")

    assert set(
        template.extract_entities(
            hass,
            "{{ states.light | selectattr('state','eq','off') | list | count > 0 }}",
            {},
        )
    ) == {"light.switch", "light.switch2", "light.switch3"}


def test_extract_entities_domain_states_outer_with_group(hass):
    """Test extract entities function by domain."""
    hass.states.async_set("light.switch", "on")
    hass.states.async_set("light.switch2", "on")
    hass.states.async_set("light.switch3", "off")
    hass.states.async_set("switch.pool_light", "off")
    hass.states.async_set("group.lights", "off", {"entity_id": ["switch.pool_light"]})

    assert set(
        template.extract_entities(
            hass,
            "{{ states.light | selectattr('entity_id', 'in', state_attr('group.lights', 'entity_id')) }}",
            {},
        )
    ) == {"light.switch", "light.switch2", "light.switch3", "group.lights"}


def test_jinja_namespace(hass):
    """Test Jinja's namespace command can be used."""
    test_template = template.Template(
        (
            "{% set ns = namespace(a_key='') %}"
            "{% set ns.a_key = states.sensor.dummy.state %}"
            "{{ ns.a_key }}"
        ),
        hass,
    )

    hass.states.async_set("sensor.dummy", "a value")
    assert test_template.async_render() == "a value"

    hass.states.async_set("sensor.dummy", "another value")
    assert test_template.async_render() == "another value"


def test_state_with_unit(hass):
    """Test the state_with_unit property helper."""
    hass.states.async_set("sensor.test", "23", {"unit_of_measurement": "beers"})
    hass.states.async_set("sensor.test2", "wow")

    tpl = template.Template("{{ states.sensor.test.state_with_unit }}", hass)

    assert tpl.async_render() == "23 beers"

    tpl = template.Template("{{ states.sensor.test2.state_with_unit }}", hass)

    assert tpl.async_render() == "wow"

    tpl = template.Template(
        "{% for state in states %}{{ state.state_with_unit }} {% endfor %}", hass
    )

    assert tpl.async_render() == "23 beers wow"

    tpl = template.Template("{{ states.sensor.non_existing.state_with_unit }}", hass)

    assert tpl.async_render() == ""


def test_length_of_states(hass):
    """Test fetching the length of states."""
    hass.states.async_set("sensor.test", "23")
    hass.states.async_set("sensor.test2", "wow")
    hass.states.async_set("climate.test2", "cooling")

    tpl = template.Template("{{ states | length }}", hass)
    assert tpl.async_render() == "3"

    tpl = template.Template("{{ states.sensor | length }}", hass)
    assert tpl.async_render() == "2"


def test_render_complex_handling_non_template_values(hass):
    """Test that we can render non-template fields."""
    assert template.render_complex(
        {True: 1, False: template.Template("{{ hello }}", hass)}, {"hello": 2}
    ) == {True: 1, False: "2"}


def test_urlencode(hass):
    """Test the urlencode method."""
    tpl = template.Template(
        ("{% set dict = {'foo': 'x&y', 'bar': 42} %}" "{{ dict | urlencode }}"), hass,
    )
    assert tpl.async_render() == "foo=x%26y&bar=42"
    tpl = template.Template(
        ("{% set string = 'the quick brown fox = true' %}" "{{ string | urlencode }}"),
        hass,
    )
    assert tpl.async_render() == "the%20quick%20brown%20fox%20%3D%20true"


async def test_cache_garbage_collection():
    """Test caching a template."""
    template_string = (
        "{% set dict = {'foo': 'x&y', 'bar': 42} %} {{ dict | urlencode }}"
    )
    tpl = template.Template((template_string),)
    tpl.ensure_valid()
    assert template._NO_HASS_ENV.template_cache.get(
        template_string
    )  # pylint: disable=protected-access

    tpl2 = template.Template((template_string),)
    tpl2.ensure_valid()
    assert template._NO_HASS_ENV.template_cache.get(
        template_string
    )  # pylint: disable=protected-access

    del tpl
    assert template._NO_HASS_ENV.template_cache.get(
        template_string
    )  # pylint: disable=protected-access
    del tpl2
    assert not template._NO_HASS_ENV.template_cache.get(
        template_string
    )  # pylint: disable=protected-access<|MERGE_RESOLUTION|>--- conflicted
+++ resolved
@@ -1252,13 +1252,9 @@
     await group.Group.async_create_group(hass, "location group", ["test_domain.object"])
 
     info = render_to_info(hass, '{{ closest("group.location_group").entity_id }}')
-<<<<<<< HEAD
-    assert_result_info(info, "test_domain.object", ["test_domain.object"])
-=======
     assert_result_info(
         info, "test_domain.object", {"group.location_group", "test_domain.object"}
     )
->>>>>>> 7d0e3565
 
 
 async def test_closest_function_home_vs_group_state(hass):
@@ -1281,12 +1277,6 @@
     await group.Group.async_create_group(hass, "location group", ["test_domain.object"])
 
     info = render_to_info(hass, '{{ closest("group.location_group").entity_id }}')
-<<<<<<< HEAD
-    assert_result_info(info, "test_domain.object", ["test_domain.object"])
-
-    info = render_to_info(hass, "{{ closest(states.group.location_group).entity_id }}")
-    assert_result_info(info, "test_domain.object", ["test_domain.object"])
-=======
     assert_result_info(
         info, "test_domain.object", {"group.location_group", "test_domain.object"}
     )
@@ -1295,7 +1285,6 @@
     assert_result_info(
         info, "test_domain.object", {"test_domain.object", "group.location_group"}
     )
->>>>>>> 7d0e3565
 
 
 async def test_expand(hass):
@@ -1330,42 +1319,27 @@
         hass,
         "{{ expand('group.new_group') | map(attribute='entity_id') | join(', ') }}",
     )
-<<<<<<< HEAD
-    assert_result_info(info, "test.object", ["test.object"])
-=======
     assert_result_info(info, "test.object", {"group.new_group", "test.object"})
->>>>>>> 7d0e3565
 
     info = render_to_info(
         hass, "{{ expand(states.group) | map(attribute='entity_id') | join(', ') }}"
     )
-<<<<<<< HEAD
-    assert_result_info(info, "test.object", ["test.object"], ["group"])
-=======
     assert_result_info(
         info, "test.object", {"test.object", "group.new_group"}, ["group"]
     )
->>>>>>> 7d0e3565
 
     info = render_to_info(
         hass,
         "{{ expand('group.new_group', 'test.object')"
         " | map(attribute='entity_id') | join(', ') }}",
     )
-<<<<<<< HEAD
-    assert_result_info(info, "test.object", ["test.object"])
-=======
     assert_result_info(info, "test.object", {"test.object", "group.new_group"})
->>>>>>> 7d0e3565
 
     info = render_to_info(
         hass,
         "{{ ['group.new_group', 'test.object'] | expand"
         " | map(attribute='entity_id') | join(', ') }}",
     )
-<<<<<<< HEAD
-    assert_result_info(info, "test.object", ["test.object"])
-=======
     assert_result_info(info, "test.object", {"test.object", "group.new_group"})
 
     hass.states.async_set("sensor.power_1", 0)
@@ -1384,7 +1358,6 @@
         str(200.2 + 400.4),
         {"group.power_sensors", "sensor.power_1", "sensor.power_2", "sensor.power_3"},
     )
->>>>>>> 7d0e3565
 
 
 def test_closest_function_to_coord(hass):
