"""Test Home Assistant template helper methods."""
from datetime import datetime
import math
import random
import time

import pytest
import pytz

from homeassistant.components import group
from homeassistant.const import (
    ATTR_UNIT_OF_MEASUREMENT,
    LENGTH_METERS,
    MASS_GRAMS,
    MATCH_ALL,
    PRESSURE_PA,
    TEMP_CELSIUS,
    VOLUME_LITERS,
)
from homeassistant.exceptions import TemplateError
from homeassistant.helpers import template
import homeassistant.util.dt as dt_util
from homeassistant.util.unit_system import UnitSystem

from tests.async_mock import Mock, patch


@pytest.fixture()
def allow_extract_entities():
    """Allow extract entities."""
    with patch("homeassistant.helpers.template.report"):
        yield


def _set_up_units(hass):
    """Set up the tests."""
    hass.config.units = UnitSystem(
        "custom", TEMP_CELSIUS, LENGTH_METERS, VOLUME_LITERS, MASS_GRAMS, PRESSURE_PA
    )


def render_to_info(hass, template_str, variables=None):
    """Create render info from template."""
    tmp = template.Template(template_str, hass)
    return tmp.async_render_to_info(variables)


def extract_entities(hass, template_str, variables=None):
    """Extract entities from a template."""
    info = render_to_info(hass, template_str, variables)
    return info.entities


def assert_result_info(info, result, entities=None, domains=None, all_states=False):
    """Check result info."""
    assert info.result() == result
    assert info.all_states == all_states
    assert info.filter("invalid_entity_name.somewhere") == all_states
    if entities is not None:
        assert info.entities == frozenset(entities)
        assert all([info.filter(entity) for entity in entities])
        if not all_states:
            assert not info.filter("invalid_entity_name.somewhere")
    else:
        assert not info.entities
    if domains is not None:
        assert info.domains == frozenset(domains)
        assert all([info.filter(domain + ".entity") for domain in domains])
    else:
        assert not hasattr(info, "_domains")


def test_template_equality():
    """Test template comparison and hashing."""
    template_one = template.Template("{{ template_one }}")
    template_one_1 = template.Template("{{ template_one }}")
    template_two = template.Template("{{ template_two }}")

    assert template_one == template_one_1
    assert template_one != template_two
    assert hash(template_one) == hash(template_one_1)
    assert hash(template_one) != hash(template_two)

    assert str(template_one_1) == 'Template("{{ template_one }}")'

    with pytest.raises(TypeError):
        template.Template(["{{ template_one }}"])


def test_invalid_template(hass):
    """Invalid template raises error."""
    tmpl = template.Template("{{", hass)

    with pytest.raises(TemplateError):
        tmpl.ensure_valid()

    with pytest.raises(TemplateError):
        tmpl.async_render()

    info = tmpl.async_render_to_info()
    with pytest.raises(TemplateError):
        assert info.result() == "impossible"

    tmpl = template.Template("{{states(keyword)}}", hass)

    tmpl.ensure_valid()

    with pytest.raises(TemplateError):
        tmpl.async_render()


def test_referring_states_by_entity_id(hass):
    """Test referring states by entity id."""
    hass.states.async_set("test.object", "happy")
    assert (
        template.Template("{{ states.test.object.state }}", hass).async_render()
        == "happy"
    )

    assert (
        template.Template('{{ states["test.object"].state }}', hass).async_render()
        == "happy"
    )

    assert (
        template.Template('{{ states("test.object") }}', hass).async_render() == "happy"
    )


def test_invalid_entity_id(hass):
    """Test referring states by entity id."""
    with pytest.raises(TemplateError):
        template.Template('{{ states["big.fat..."] }}', hass).async_render()
    with pytest.raises(TemplateError):
        template.Template('{{ states.test["big.fat..."] }}', hass).async_render()
    with pytest.raises(TemplateError):
        template.Template('{{ states["invalid/domain"] }}', hass).async_render()


def test_raise_exception_on_error(hass):
    """Test raising an exception on error."""
    with pytest.raises(TemplateError):
        template.Template("{{ invalid_syntax").ensure_valid()


def test_iterating_all_states(hass):
    """Test iterating all states."""
    tmpl_str = "{% for state in states %}{{ state.state }}{% endfor %}"

    info = render_to_info(hass, tmpl_str)
    assert_result_info(info, "", all_states=True)

    hass.states.async_set("test.object", "happy")
    hass.states.async_set("sensor.temperature", 10)

    info = render_to_info(hass, tmpl_str)
    assert_result_info(
        info, "10happy", entities=["test.object", "sensor.temperature"], all_states=True
    )


def test_iterating_domain_states(hass):
    """Test iterating domain states."""
    tmpl_str = "{% for state in states.sensor %}{{ state.state }}{% endfor %}"

    info = render_to_info(hass, tmpl_str)
    assert_result_info(info, "", domains=["sensor"])

    hass.states.async_set("test.object", "happy")
    hass.states.async_set("sensor.back_door", "open")
    hass.states.async_set("sensor.temperature", 10)

    info = render_to_info(hass, tmpl_str)
    assert_result_info(
        info,
        "open10",
        entities=["sensor.back_door", "sensor.temperature"],
        domains=["sensor"],
    )


def test_float(hass):
    """Test float."""
    hass.states.async_set("sensor.temperature", "12")

    assert (
        template.Template(
            "{{ float(states.sensor.temperature.state) }}", hass
        ).async_render()
        == "12.0"
    )

    assert (
        template.Template(
            "{{ float(states.sensor.temperature.state) > 11 }}", hass
        ).async_render()
        == "True"
    )

    assert (
        template.Template("{{ float('forgiving') }}", hass).async_render()
        == "forgiving"
    )


def test_rounding_value(hass):
    """Test rounding value."""
    hass.states.async_set("sensor.temperature", 12.78)

    assert (
        template.Template(
            "{{ states.sensor.temperature.state | round(1) }}", hass
        ).async_render()
        == "12.8"
    )

    assert (
        template.Template(
            "{{ states.sensor.temperature.state | multiply(10) | round }}", hass
        ).async_render()
        == "128"
    )

    assert (
        template.Template(
            '{{ states.sensor.temperature.state | round(1, "floor") }}', hass
        ).async_render()
        == "12.7"
    )

    assert (
        template.Template(
            '{{ states.sensor.temperature.state | round(1, "ceil") }}', hass
        ).async_render()
        == "12.8"
    )

    assert (
        template.Template(
            '{{ states.sensor.temperature.state | round(1, "half") }}', hass
        ).async_render()
        == "13.0"
    )


def test_rounding_value_get_original_value_on_error(hass):
    """Test rounding value get original value on error."""
    assert template.Template("{{ None | round }}", hass).async_render() == "None"

    assert (
        template.Template('{{ "no_number" | round }}', hass).async_render()
        == "no_number"
    )


def test_multiply(hass):
    """Test multiply."""
    tests = {None: "None", 10: "100", '"abcd"': "abcd"}

    for inp, out in tests.items():
        assert (
            template.Template(
                "{{ %s | multiply(10) | round }}" % inp, hass
            ).async_render()
            == out
        )


def test_logarithm(hass):
    """Test logarithm."""
    tests = [
        (4, 2, "2.0"),
        (1000, 10, "3.0"),
        (math.e, "", "1.0"),
        ('"invalid"', "_", "invalid"),
        (10, '"invalid"', "10.0"),
    ]

    for value, base, expected in tests:
        assert (
            template.Template(
                f"{{{{ {value} | log({base}) | round(1) }}}}", hass
            ).async_render()
            == expected
        )

        assert (
            template.Template(
                f"{{{{ log({value}, {base}) | round(1) }}}}", hass
            ).async_render()
            == expected
        )


def test_sine(hass):
    """Test sine."""
    tests = [
        (0, "0.0"),
        (math.pi / 2, "1.0"),
        (math.pi, "0.0"),
        (math.pi * 1.5, "-1.0"),
        (math.pi / 10, "0.309"),
        ('"duck"', "duck"),
    ]

    for value, expected in tests:
        assert (
            template.Template("{{ %s | sin | round(3) }}" % value, hass).async_render()
            == expected
        )


def test_cos(hass):
    """Test cosine."""
    tests = [
        (0, "1.0"),
        (math.pi / 2, "0.0"),
        (math.pi, "-1.0"),
        (math.pi * 1.5, "-0.0"),
        (math.pi / 10, "0.951"),
        ("'error'", "error"),
    ]

    for value, expected in tests:
        assert (
            template.Template("{{ %s | cos | round(3) }}" % value, hass).async_render()
            == expected
        )


def test_tan(hass):
    """Test tangent."""
    tests = [
        (0, "0.0"),
        (math.pi, "-0.0"),
        (math.pi / 180 * 45, "1.0"),
        (math.pi / 180 * 90, "1.633123935319537e+16"),
        (math.pi / 180 * 135, "-1.0"),
        ("'error'", "error"),
    ]

    for value, expected in tests:
        assert (
            template.Template("{{ %s | tan | round(3) }}" % value, hass).async_render()
            == expected
        )


def test_sqrt(hass):
    """Test square root."""
    tests = [
        (0, "0.0"),
        (1, "1.0"),
        (2, "1.414"),
        (10, "3.162"),
        (100, "10.0"),
        ("'error'", "error"),
    ]

    for value, expected in tests:
        assert (
            template.Template("{{ %s | sqrt | round(3) }}" % value, hass).async_render()
            == expected
        )


def test_arc_sine(hass):
    """Test arcus sine."""
    tests = [
        (-2.0, "-2.0"),  # value error
        (-1.0, "-1.571"),
        (-0.5, "-0.524"),
        (0.0, "0.0"),
        (0.5, "0.524"),
        (1.0, "1.571"),
        (2.0, "2.0"),  # value error
        ('"error"', "error"),
    ]

    for value, expected in tests:
        assert (
            template.Template("{{ %s | asin | round(3) }}" % value, hass).async_render()
            == expected
        )


def test_arc_cos(hass):
    """Test arcus cosine."""
    tests = [
        (-2.0, "-2.0"),  # value error
        (-1.0, "3.142"),
        (-0.5, "2.094"),
        (0.0, "1.571"),
        (0.5, "1.047"),
        (1.0, "0.0"),
        (2.0, "2.0"),  # value error
        ('"error"', "error"),
    ]

    for value, expected in tests:
        assert (
            template.Template("{{ %s | acos | round(3) }}" % value, hass).async_render()
            == expected
        )


def test_arc_tan(hass):
    """Test arcus tangent."""
    tests = [
        (-10.0, "-1.471"),
        (-2.0, "-1.107"),
        (-1.0, "-0.785"),
        (-0.5, "-0.464"),
        (0.0, "0.0"),
        (0.5, "0.464"),
        (1.0, "0.785"),
        (2.0, "1.107"),
        (10.0, "1.471"),
        ('"error"', "error"),
    ]

    for value, expected in tests:
        assert (
            template.Template("{{ %s | atan | round(3) }}" % value, hass).async_render()
            == expected
        )


def test_arc_tan2(hass):
    """Test two parameter version of arcus tangent."""
    tests = [
        (-10.0, -10.0, "-2.356"),
        (-10.0, 0.0, "-1.571"),
        (-10.0, 10.0, "-0.785"),
        (0.0, -10.0, "3.142"),
        (0.0, 0.0, "0.0"),
        (0.0, 10.0, "0.0"),
        (10.0, -10.0, "2.356"),
        (10.0, 0.0, "1.571"),
        (10.0, 10.0, "0.785"),
        (-4.0, 3.0, "-0.927"),
        (-1.0, 2.0, "-0.464"),
        (2.0, 1.0, "1.107"),
        ('"duck"', '"goose"', "('duck', 'goose')"),
    ]

    for y, x, expected in tests:
        assert (
            template.Template(
                f"{{{{ ({y}, {x}) | atan2 | round(3) }}}}", hass
            ).async_render()
            == expected
        )
        assert (
            template.Template(
                f"{{{{ atan2({y}, {x}) | round(3) }}}}", hass
            ).async_render()
            == expected
        )


def test_strptime(hass):
    """Test the parse timestamp method."""
    tests = [
        ("2016-10-19 15:22:05.588122 UTC", "%Y-%m-%d %H:%M:%S.%f %Z", None),
        ("2016-10-19 15:22:05.588122+0100", "%Y-%m-%d %H:%M:%S.%f%z", None),
        ("2016-10-19 15:22:05.588122", "%Y-%m-%d %H:%M:%S.%f", None),
        ("2016-10-19", "%Y-%m-%d", None),
        ("2016", "%Y", None),
        ("15:22:05", "%H:%M:%S", None),
        ("1469119144", "%Y", "1469119144"),
        ("invalid", "%Y", "invalid"),
    ]

    for inp, fmt, expected in tests:
        if expected is None:
            expected = datetime.strptime(inp, fmt)

        temp = f"{{{{ strptime('{inp}', '{fmt}') }}}}"

        assert template.Template(temp, hass).async_render() == str(expected)


def test_timestamp_custom(hass):
    """Test the timestamps to custom filter."""
    now = dt_util.utcnow()
    tests = [
        (None, None, None, "None"),
        (1469119144, None, True, "2016-07-21 16:39:04"),
        (1469119144, "%Y", True, "2016"),
        (1469119144, "invalid", True, "invalid"),
        (dt_util.as_timestamp(now), None, False, now.strftime("%Y-%m-%d %H:%M:%S")),
    ]

    for inp, fmt, local, out in tests:
        if fmt:
            fil = f"timestamp_custom('{fmt}')"
        elif fmt and local:
            fil = f"timestamp_custom('{fmt}', {local})"
        else:
            fil = "timestamp_custom"

        assert template.Template(f"{{{{ {inp} | {fil} }}}}", hass).async_render() == out


def test_timestamp_local(hass):
    """Test the timestamps to local filter."""
    tests = {None: "None", 1469119144: "2016-07-21 16:39:04"}

    for inp, out in tests.items():
        assert (
            template.Template("{{ %s | timestamp_local }}" % inp, hass).async_render()
            == out
        )


def test_as_local(hass):
    """Test converting time to local."""

    hass.states.async_set("test.object", "available")
    last_updated = hass.states.get("test.object").last_updated
    assert template.Template(
        "{{ as_local(states.test.object.last_updated) }}", hass
    ).async_render() == str(dt_util.as_local(last_updated))
    assert template.Template(
        "{{ states.test.object.last_updated | as_local }}", hass
    ).async_render() == str(dt_util.as_local(last_updated))


def test_to_json(hass):
    """Test the object to JSON string filter."""

    # Note that we're not testing the actual json.loads and json.dumps methods,
    # only the filters, so we don't need to be exhaustive with our sample JSON.
    expected_result = '{"Foo": "Bar"}'
    actual_result = template.Template(
        "{{ {'Foo': 'Bar'} | to_json }}", hass
    ).async_render()
    assert actual_result == expected_result


def test_from_json(hass):
    """Test the JSON string to object filter."""

    # Note that we're not testing the actual json.loads and json.dumps methods,
    # only the filters, so we don't need to be exhaustive with our sample JSON.
    expected_result = "Bar"
    actual_result = template.Template(
        '{{ (\'{"Foo": "Bar"}\' | from_json).Foo }}', hass
    ).async_render()
    assert actual_result == expected_result


def test_min(hass):
    """Test the min filter."""
    assert template.Template("{{ [1, 2, 3] | min }}", hass).async_render() == "1"


def test_max(hass):
    """Test the max filter."""
    assert template.Template("{{ [1, 2, 3] | max }}", hass).async_render() == "3"


def test_ord(hass):
    """Test the ord filter."""
    assert template.Template('{{ "d" | ord }}', hass).async_render() == "100"


def test_base64_encode(hass):
    """Test the base64_encode filter."""
    assert (
        template.Template('{{ "homeassistant" | base64_encode }}', hass).async_render()
        == "aG9tZWFzc2lzdGFudA=="
    )


def test_base64_decode(hass):
    """Test the base64_decode filter."""
    assert (
        template.Template(
            '{{ "aG9tZWFzc2lzdGFudA==" | base64_decode }}', hass
        ).async_render()
        == "homeassistant"
    )


def test_ordinal(hass):
    """Test the ordinal filter."""
    tests = [
        (1, "1st"),
        (2, "2nd"),
        (3, "3rd"),
        (4, "4th"),
        (5, "5th"),
        (12, "12th"),
        (100, "100th"),
        (101, "101st"),
    ]

    for value, expected in tests:
        assert (
            template.Template("{{ %s | ordinal }}" % value, hass).async_render()
            == expected
        )


def test_timestamp_utc(hass):
    """Test the timestamps to local filter."""
    now = dt_util.utcnow()
    tests = {
        None: "None",
        1469119144: "2016-07-21 16:39:04",
        dt_util.as_timestamp(now): now.strftime("%Y-%m-%d %H:%M:%S"),
    }

    for inp, out in tests.items():
        assert (
            template.Template("{{ %s | timestamp_utc }}" % inp, hass).async_render()
            == out
        )


def test_as_timestamp(hass):
    """Test the as_timestamp function."""
    assert (
        template.Template('{{ as_timestamp("invalid") }}', hass).async_render()
        == "None"
    )
    hass.mock = None
    assert (
        template.Template("{{ as_timestamp(states.mock) }}", hass).async_render()
        == "None"
    )

    tpl = (
        '{{ as_timestamp(strptime("2024-02-03T09:10:24+0000", '
        '"%Y-%m-%dT%H:%M:%S%z")) }}'
    )
    assert template.Template(tpl, hass).async_render() == "1706951424.0"


@patch.object(random, "choice")
def test_random_every_time(test_choice, hass):
    """Ensure the random filter runs every time, not just once."""
    tpl = template.Template("{{ [1,2] | random }}", hass)
    test_choice.return_value = "foo"
    assert tpl.async_render() == "foo"
    test_choice.return_value = "bar"
    assert tpl.async_render() == "bar"


def test_passing_vars_as_keywords(hass):
    """Test passing variables as keywords."""
    assert template.Template("{{ hello }}", hass).async_render(hello=127) == "127"


def test_passing_vars_as_vars(hass):
    """Test passing variables as variables."""
    assert template.Template("{{ hello }}", hass).async_render({"hello": 127}) == "127"


def test_passing_vars_as_list(hass):
    """Test passing variables as list."""
    assert (
        template.render_complex(
            template.Template("{{ hello }}", hass), {"hello": ["foo", "bar"]}
        )
        == "['foo', 'bar']"
    )


def test_passing_vars_as_list_element(hass):
    """Test passing variables as list."""
    assert (
        template.render_complex(
            template.Template("{{ hello[1] }}", hass), {"hello": ["foo", "bar"]}
        )
        == "bar"
    )


def test_passing_vars_as_dict_element(hass):
    """Test passing variables as list."""
    assert (
        template.render_complex(
            template.Template("{{ hello.foo }}", hass), {"hello": {"foo": "bar"}}
        )
        == "bar"
    )


def test_passing_vars_as_dict(hass):
    """Test passing variables as list."""
    assert (
        template.render_complex(
            template.Template("{{ hello }}", hass), {"hello": {"foo": "bar"}}
        )
        == "{'foo': 'bar'}"
    )


def test_render_with_possible_json_value_with_valid_json(hass):
    """Render with possible JSON value with valid JSON."""
    tpl = template.Template("{{ value_json.hello }}", hass)
    assert tpl.async_render_with_possible_json_value('{"hello": "world"}') == "world"


def test_render_with_possible_json_value_with_invalid_json(hass):
    """Render with possible JSON value with invalid JSON."""
    tpl = template.Template("{{ value_json }}", hass)
    assert tpl.async_render_with_possible_json_value("{ I AM NOT JSON }") == ""


def test_render_with_possible_json_value_with_template_error_value(hass):
    """Render with possible JSON value with template error value."""
    tpl = template.Template("{{ non_existing.variable }}", hass)
    assert tpl.async_render_with_possible_json_value("hello", "-") == "-"


def test_render_with_possible_json_value_with_missing_json_value(hass):
    """Render with possible JSON value with unknown JSON object."""
    tpl = template.Template("{{ value_json.goodbye }}", hass)
    assert tpl.async_render_with_possible_json_value('{"hello": "world"}') == ""


def test_render_with_possible_json_value_valid_with_is_defined(hass):
    """Render with possible JSON value with known JSON object."""
    tpl = template.Template("{{ value_json.hello|is_defined }}", hass)
    assert tpl.async_render_with_possible_json_value('{"hello": "world"}') == "world"


def test_render_with_possible_json_value_undefined_json(hass):
    """Render with possible JSON value with unknown JSON object."""
    tpl = template.Template("{{ value_json.bye|is_defined }}", hass)
    assert (
        tpl.async_render_with_possible_json_value('{"hello": "world"}')
        == '{"hello": "world"}'
    )


def test_render_with_possible_json_value_undefined_json_error_value(hass):
    """Render with possible JSON value with unknown JSON object."""
    tpl = template.Template("{{ value_json.bye|is_defined }}", hass)
    assert tpl.async_render_with_possible_json_value('{"hello": "world"}', "") == ""


def test_render_with_possible_json_value_non_string_value(hass):
    """Render with possible JSON value with non-string value."""
    tpl = template.Template(
        """
{{ strptime(value~'+0000', '%Y-%m-%d %H:%M:%S%z') }}
        """,
        hass,
    )
    value = datetime(2019, 1, 18, 12, 13, 14)
    expected = str(pytz.utc.localize(value))
    assert tpl.async_render_with_possible_json_value(value) == expected


def test_if_state_exists(hass):
    """Test if state exists works."""
    hass.states.async_set("test.object", "available")
    tpl = template.Template(
        "{% if states.test.object %}exists{% else %}not exists{% endif %}", hass
    )
    assert tpl.async_render() == "exists"


def test_is_state(hass):
    """Test is_state method."""
    hass.states.async_set("test.object", "available")
    tpl = template.Template(
        """
{% if is_state("test.object", "available") %}yes{% else %}no{% endif %}
        """,
        hass,
    )
    assert tpl.async_render() == "yes"

    tpl = template.Template(
        """
{{ is_state("test.noobject", "available") }}
        """,
        hass,
    )
    assert tpl.async_render() == "False"


def test_is_state_attr(hass):
    """Test is_state_attr method."""
    hass.states.async_set("test.object", "available", {"mode": "on"})
    tpl = template.Template(
        """
{% if is_state_attr("test.object", "mode", "on") %}yes{% else %}no{% endif %}
            """,
        hass,
    )
    assert tpl.async_render() == "yes"

    tpl = template.Template(
        """
{{ is_state_attr("test.noobject", "mode", "on") }}
            """,
        hass,
    )
    assert tpl.async_render() == "False"


def test_state_attr(hass):
    """Test state_attr method."""
    hass.states.async_set("test.object", "available", {"mode": "on"})
    tpl = template.Template(
        """
{% if state_attr("test.object", "mode") == "on" %}yes{% else %}no{% endif %}
            """,
        hass,
    )
    assert tpl.async_render() == "yes"

    tpl = template.Template(
        """
{{ state_attr("test.noobject", "mode") == None }}
            """,
        hass,
    )
    assert tpl.async_render() == "True"


def test_states_function(hass):
    """Test using states as a function."""
    hass.states.async_set("test.object", "available")
    tpl = template.Template('{{ states("test.object") }}', hass)
    assert tpl.async_render() == "available"

    tpl2 = template.Template('{{ states("test.object2") }}', hass)
    assert tpl2.async_render() == "unknown"


@patch(
    "homeassistant.helpers.template.TemplateEnvironment.is_safe_callable",
    return_value=True,
)
def test_now(mock_is_safe, hass):
    """Test now method."""
    now = dt_util.now()
    with patch("homeassistant.util.dt.now", return_value=now):
        assert (
            now.isoformat()
            == template.Template("{{ now().isoformat() }}", hass).async_render()
        )


@patch(
    "homeassistant.helpers.template.TemplateEnvironment.is_safe_callable",
    return_value=True,
)
def test_relative_time(mock_is_safe, hass):
    """Test relative_time method."""
    now = datetime.strptime("2000-01-01 10:00:00 +00:00", "%Y-%m-%d %H:%M:%S %z")
    with patch("homeassistant.util.dt.now", return_value=now):
        assert (
            "1 hour"
            == template.Template(
                '{{relative_time(strptime("2000-01-01 09:00:00", "%Y-%m-%d %H:%M:%S"))}}',
                hass,
            ).async_render()
        )
        assert (
            "2 hours"
            == template.Template(
                '{{relative_time(strptime("2000-01-01 09:00:00 +01:00", "%Y-%m-%d %H:%M:%S %z"))}}',
                hass,
            ).async_render()
        )
        assert (
            "1 hour"
            == template.Template(
                '{{relative_time(strptime("2000-01-01 03:00:00 -06:00", "%Y-%m-%d %H:%M:%S %z"))}}',
                hass,
            ).async_render()
        )
        assert (
            str(template.strptime("2000-01-01 11:00:00 +00:00", "%Y-%m-%d %H:%M:%S %z"))
            == template.Template(
                '{{relative_time(strptime("2000-01-01 11:00:00 +00:00", "%Y-%m-%d %H:%M:%S %z"))}}',
                hass,
            ).async_render()
        )
        assert (
            "string"
            == template.Template(
                '{{relative_time("string")}}',
                hass,
            ).async_render()
        )


@patch(
    "homeassistant.helpers.template.TemplateEnvironment.is_safe_callable",
    return_value=True,
)
def test_timedelta(mock_is_safe, hass):
    """Test relative_time method."""
    now = datetime.strptime("2000-01-01 10:00:00 +00:00", "%Y-%m-%d %H:%M:%S %z")
    with patch("homeassistant.util.dt.now", return_value=now):
        assert (
            "0:02:00"
            == template.Template(
                "{{timedelta(seconds=120)}}",
                hass,
            ).async_render()
        )
        assert (
            "1 day, 0:00:00"
            == template.Template(
                "{{timedelta(seconds=86400)}}",
                hass,
            ).async_render()
        )
        assert (
            "1 day, 4:00:00"
            == template.Template(
                "{{timedelta(days=1, hours=4)}}",
                hass,
            ).async_render()
        )
        assert (
            "1 hour"
            == template.Template(
                "{{relative_time(now() - timedelta(seconds=3600))}}",
                hass,
            ).async_render()
        )
        assert (
            "1 day"
            == template.Template(
                "{{relative_time(now() - timedelta(seconds=86400))}}",
                hass,
            ).async_render()
        )
        assert (
            "1 day"
            == template.Template(
                "{{relative_time(now() - timedelta(seconds=86401))}}",
                hass,
            ).async_render()
        )
        assert (
            "15 days"
            == template.Template(
                "{{relative_time(now() - timedelta(weeks=2, days=1))}}",
                hass,
            ).async_render()
        )


@patch(
    "homeassistant.helpers.template.TemplateEnvironment.is_safe_callable",
    return_value=True,
)
def test_utcnow(mock_is_safe, hass):
    """Test utcnow method."""
    now = dt_util.utcnow()
    with patch("homeassistant.util.dt.utcnow", return_value=now):
        assert (
            now.isoformat()
            == template.Template("{{ utcnow().isoformat() }}", hass).async_render()
        )


def test_regex_match(hass):
    """Test regex_match method."""
    tpl = template.Template(
        r"""
{{ '123-456-7890' | regex_match('(\\d{3})-(\\d{3})-(\\d{4})') }}
            """,
        hass,
    )
    assert tpl.async_render() == "True"

    tpl = template.Template(
        """
{{ 'Home Assistant test' | regex_match('home', True) }}
            """,
        hass,
    )
    assert tpl.async_render() == "True"

    tpl = template.Template(
        """
    {{ 'Another Home Assistant test' | regex_match('Home') }}
                    """,
        hass,
    )
    assert tpl.async_render() == "False"

    tpl = template.Template(
        """
{{ ['Home Assistant test'] | regex_match('.*Assist') }}
            """,
        hass,
    )
    assert tpl.async_render() == "True"


def test_regex_search(hass):
    """Test regex_search method."""
    tpl = template.Template(
        r"""
{{ '123-456-7890' | regex_search('(\\d{3})-(\\d{3})-(\\d{4})') }}
            """,
        hass,
    )
    assert tpl.async_render() == "True"

    tpl = template.Template(
        """
{{ 'Home Assistant test' | regex_search('home', True) }}
            """,
        hass,
    )
    assert tpl.async_render() == "True"

    tpl = template.Template(
        """
    {{ 'Another Home Assistant test' | regex_search('Home') }}
                    """,
        hass,
    )
    assert tpl.async_render() == "True"

    tpl = template.Template(
        """
{{ ['Home Assistant test'] | regex_search('Assist') }}
            """,
        hass,
    )
    assert tpl.async_render() == "True"


def test_regex_replace(hass):
    """Test regex_replace method."""
    tpl = template.Template(
        r"""
{{ 'Hello World' | regex_replace('(Hello\\s)',) }}
            """,
        hass,
    )
    assert tpl.async_render() == "World"

    tpl = template.Template(
        """
{{ ['Home hinderant test'] | regex_replace('hinder', 'Assist') }}
            """,
        hass,
    )
    assert tpl.async_render() == "['Home Assistant test']"


def test_regex_findall_index(hass):
    """Test regex_findall_index method."""
    tpl = template.Template(
        """
{{ 'Flight from JFK to LHR' | regex_findall_index('([A-Z]{3})', 0) }}
            """,
        hass,
    )
    assert tpl.async_render() == "JFK"

    tpl = template.Template(
        """
{{ 'Flight from JFK to LHR' | regex_findall_index('([A-Z]{3})', 1) }}
            """,
        hass,
    )
    assert tpl.async_render() == "LHR"

    tpl = template.Template(
        """
{{ ['JFK', 'LHR'] | regex_findall_index('([A-Z]{3})', 1) }}
            """,
        hass,
    )
    assert tpl.async_render() == "LHR"


def test_bitwise_and(hass):
    """Test bitwise_and method."""
    tpl = template.Template(
        """
{{ 8 | bitwise_and(8) }}
            """,
        hass,
    )
    assert tpl.async_render() == str(8 & 8)
    tpl = template.Template(
        """
{{ 10 | bitwise_and(2) }}
            """,
        hass,
    )
    assert tpl.async_render() == str(10 & 2)
    tpl = template.Template(
        """
{{ 8 | bitwise_and(2) }}
            """,
        hass,
    )
    assert tpl.async_render() == str(8 & 2)


def test_bitwise_or(hass):
    """Test bitwise_or method."""
    tpl = template.Template(
        """
{{ 8 | bitwise_or(8) }}
            """,
        hass,
    )
    assert tpl.async_render() == str(8 | 8)
    tpl = template.Template(
        """
{{ 10 | bitwise_or(2) }}
            """,
        hass,
    )
    assert tpl.async_render() == str(10 | 2)
    tpl = template.Template(
        """
{{ 8 | bitwise_or(2) }}
            """,
        hass,
    )
    assert tpl.async_render() == str(8 | 2)


def test_distance_function_with_1_state(hass):
    """Test distance function with 1 state."""
    _set_up_units(hass)
    hass.states.async_set(
        "test.object", "happy", {"latitude": 32.87336, "longitude": -117.22943}
    )
    tpl = template.Template("{{ distance(states.test.object) | round }}", hass)
    assert tpl.async_render() == "187"


def test_distance_function_with_2_states(hass):
    """Test distance function with 2 states."""
    _set_up_units(hass)
    hass.states.async_set(
        "test.object", "happy", {"latitude": 32.87336, "longitude": -117.22943}
    )
    hass.states.async_set(
        "test.object_2",
        "happy",
        {"latitude": hass.config.latitude, "longitude": hass.config.longitude},
    )
    tpl = template.Template(
        "{{ distance(states.test.object, states.test.object_2) | round }}", hass
    )
    assert tpl.async_render() == "187"


def test_distance_function_with_1_coord(hass):
    """Test distance function with 1 coord."""
    _set_up_units(hass)
    tpl = template.Template('{{ distance("32.87336", "-117.22943") | round }}', hass)
    assert tpl.async_render() == "187"


def test_distance_function_with_2_coords(hass):
    """Test distance function with 2 coords."""
    _set_up_units(hass)
    assert (
        template.Template(
            '{{ distance("32.87336", "-117.22943", %s, %s) | round }}'
            % (hass.config.latitude, hass.config.longitude),
            hass,
        ).async_render()
        == "187"
    )


def test_distance_function_with_1_state_1_coord(hass):
    """Test distance function with 1 state 1 coord."""
    _set_up_units(hass)
    hass.states.async_set(
        "test.object_2",
        "happy",
        {"latitude": hass.config.latitude, "longitude": hass.config.longitude},
    )
    tpl = template.Template(
        '{{ distance("32.87336", "-117.22943", states.test.object_2) ' "| round }}",
        hass,
    )
    assert tpl.async_render() == "187"

    tpl2 = template.Template(
        '{{ distance(states.test.object_2, "32.87336", "-117.22943") ' "| round }}",
        hass,
    )
    assert tpl2.async_render() == "187"


def test_distance_function_return_none_if_invalid_state(hass):
    """Test distance function return None if invalid state."""
    hass.states.async_set("test.object_2", "happy", {"latitude": 10})
    tpl = template.Template("{{ distance(states.test.object_2) | round }}", hass)
    assert tpl.async_render() == "None"


def test_distance_function_return_none_if_invalid_coord(hass):
    """Test distance function return None if invalid coord."""
    assert (
        template.Template('{{ distance("123", "abc") }}', hass).async_render() == "None"
    )

    assert template.Template('{{ distance("123") }}', hass).async_render() == "None"

    hass.states.async_set(
        "test.object_2",
        "happy",
        {"latitude": hass.config.latitude, "longitude": hass.config.longitude},
    )
    tpl = template.Template('{{ distance("123", states.test_object_2) }}', hass)
    assert tpl.async_render() == "None"


def test_distance_function_with_2_entity_ids(hass):
    """Test distance function with 2 entity ids."""
    _set_up_units(hass)
    hass.states.async_set(
        "test.object", "happy", {"latitude": 32.87336, "longitude": -117.22943}
    )
    hass.states.async_set(
        "test.object_2",
        "happy",
        {"latitude": hass.config.latitude, "longitude": hass.config.longitude},
    )
    tpl = template.Template(
        '{{ distance("test.object", "test.object_2") | round }}', hass
    )
    assert tpl.async_render() == "187"


def test_distance_function_with_1_entity_1_coord(hass):
    """Test distance function with 1 entity_id and 1 coord."""
    _set_up_units(hass)
    hass.states.async_set(
        "test.object",
        "happy",
        {"latitude": hass.config.latitude, "longitude": hass.config.longitude},
    )
    tpl = template.Template(
        '{{ distance("test.object", "32.87336", "-117.22943") | round }}', hass
    )
    assert tpl.async_render() == "187"


def test_closest_function_home_vs_domain(hass):
    """Test closest function home vs domain."""
    hass.states.async_set(
        "test_domain.object",
        "happy",
        {
            "latitude": hass.config.latitude + 0.1,
            "longitude": hass.config.longitude + 0.1,
        },
    )

    hass.states.async_set(
        "not_test_domain.but_closer",
        "happy",
        {"latitude": hass.config.latitude, "longitude": hass.config.longitude},
    )

    assert (
        template.Template(
            "{{ closest(states.test_domain).entity_id }}", hass
        ).async_render()
        == "test_domain.object"
    )

    assert (
        template.Template(
            "{{ (states.test_domain | closest).entity_id }}", hass
        ).async_render()
        == "test_domain.object"
    )


def test_closest_function_home_vs_all_states(hass):
    """Test closest function home vs all states."""
    hass.states.async_set(
        "test_domain.object",
        "happy",
        {
            "latitude": hass.config.latitude + 0.1,
            "longitude": hass.config.longitude + 0.1,
        },
    )

    hass.states.async_set(
        "test_domain_2.and_closer",
        "happy",
        {"latitude": hass.config.latitude, "longitude": hass.config.longitude},
    )

    assert (
        template.Template("{{ closest(states).entity_id }}", hass).async_render()
        == "test_domain_2.and_closer"
    )

    assert (
        template.Template("{{ (states | closest).entity_id }}", hass).async_render()
        == "test_domain_2.and_closer"
    )


async def test_closest_function_home_vs_group_entity_id(hass):
    """Test closest function home vs group entity id."""
    hass.states.async_set(
        "test_domain.object",
        "happy",
        {
            "latitude": hass.config.latitude + 0.1,
            "longitude": hass.config.longitude + 0.1,
        },
    )

    hass.states.async_set(
        "not_in_group.but_closer",
        "happy",
        {"latitude": hass.config.latitude, "longitude": hass.config.longitude},
    )

    await group.Group.async_create_group(hass, "location group", ["test_domain.object"])

    info = render_to_info(hass, '{{ closest("group.location_group").entity_id }}')
    assert_result_info(
        info, "test_domain.object", {"group.location_group", "test_domain.object"}
    )


async def test_closest_function_home_vs_group_state(hass):
    """Test closest function home vs group state."""
    hass.states.async_set(
        "test_domain.object",
        "happy",
        {
            "latitude": hass.config.latitude + 0.1,
            "longitude": hass.config.longitude + 0.1,
        },
    )

    hass.states.async_set(
        "not_in_group.but_closer",
        "happy",
        {"latitude": hass.config.latitude, "longitude": hass.config.longitude},
    )

    await group.Group.async_create_group(hass, "location group", ["test_domain.object"])

    info = render_to_info(hass, '{{ closest("group.location_group").entity_id }}')
    assert_result_info(
        info, "test_domain.object", {"group.location_group", "test_domain.object"}
    )

    info = render_to_info(hass, "{{ closest(states.group.location_group).entity_id }}")
    assert_result_info(
        info, "test_domain.object", {"test_domain.object", "group.location_group"}
    )


async def test_expand(hass):
    """Test expand function."""
    info = render_to_info(hass, "{{ expand('test.object') }}")
    assert_result_info(info, "[]", ["test.object"])

    info = render_to_info(hass, "{{ expand(56) }}")
    assert_result_info(info, "[]")

    hass.states.async_set("test.object", "happy")

    info = render_to_info(
        hass, "{{ expand('test.object') | map(attribute='entity_id') | join(', ') }}"
    )
    assert_result_info(info, "test.object", ["test.object"])

    info = render_to_info(
        hass,
        "{{ expand('group.new_group') | map(attribute='entity_id') | join(', ') }}",
    )
    assert_result_info(info, "", ["group.new_group"])

    info = render_to_info(
        hass, "{{ expand(states.group) | map(attribute='entity_id') | join(', ') }}"
    )
    assert_result_info(info, "", [], ["group"])

    await group.Group.async_create_group(hass, "new group", ["test.object"])

    info = render_to_info(
        hass,
        "{{ expand('group.new_group') | map(attribute='entity_id') | join(', ') }}",
    )
    assert_result_info(info, "test.object", {"group.new_group", "test.object"})

    info = render_to_info(
        hass, "{{ expand(states.group) | map(attribute='entity_id') | join(', ') }}"
    )
    assert_result_info(
        info, "test.object", {"test.object", "group.new_group"}, ["group"]
    )

    info = render_to_info(
        hass,
        "{{ expand('group.new_group', 'test.object')"
        " | map(attribute='entity_id') | join(', ') }}",
    )
    assert_result_info(info, "test.object", {"test.object", "group.new_group"})

    info = render_to_info(
        hass,
        "{{ ['group.new_group', 'test.object'] | expand"
        " | map(attribute='entity_id') | join(', ') }}",
    )
    assert_result_info(info, "test.object", {"test.object", "group.new_group"})

    hass.states.async_set("sensor.power_1", 0)
    hass.states.async_set("sensor.power_2", 200.2)
    hass.states.async_set("sensor.power_3", 400.4)
    await group.Group.async_create_group(
        hass, "power sensors", ["sensor.power_1", "sensor.power_2", "sensor.power_3"]
    )

    info = render_to_info(
        hass,
        "{{ states.group.power_sensors.attributes.entity_id | expand | map(attribute='state')|map('float')|sum  }}",
    )
    assert_result_info(
        info,
        str(200.2 + 400.4),
        {"group.power_sensors", "sensor.power_1", "sensor.power_2", "sensor.power_3"},
    )


def test_closest_function_to_coord(hass):
    """Test closest function to coord."""
    hass.states.async_set(
        "test_domain.closest_home",
        "happy",
        {
            "latitude": hass.config.latitude + 0.1,
            "longitude": hass.config.longitude + 0.1,
        },
    )

    hass.states.async_set(
        "test_domain.closest_zone",
        "happy",
        {
            "latitude": hass.config.latitude + 0.2,
            "longitude": hass.config.longitude + 0.2,
        },
    )

    hass.states.async_set(
        "zone.far_away",
        "zoning",
        {
            "latitude": hass.config.latitude + 0.3,
            "longitude": hass.config.longitude + 0.3,
        },
    )

    tpl = template.Template(
        '{{ closest("%s", %s, states.test_domain).entity_id }}'
        % (hass.config.latitude + 0.3, hass.config.longitude + 0.3),
        hass,
    )

    assert tpl.async_render() == "test_domain.closest_zone"

    tpl = template.Template(
        '{{ (states.test_domain | closest("%s", %s)).entity_id }}'
        % (hass.config.latitude + 0.3, hass.config.longitude + 0.3),
        hass,
    )

    assert tpl.async_render() == "test_domain.closest_zone"


def test_async_render_to_info_with_branching(hass):
    """Test async_render_to_info function by domain."""
    hass.states.async_set("light.a", "off")
    hass.states.async_set("light.b", "on")
    hass.states.async_set("light.c", "off")

    info = render_to_info(
        hass,
        """
{% if states.light.a == "on" %}
  {{ states.light.b.state }}
{% else %}
  {{ states.light.c.state }}
{% endif %}
""",
    )
    assert_result_info(info, "off", {"light.a", "light.c"})

    info = render_to_info(
        hass,
        """
            {% if states.light.a.state == "off" %}
            {% set domain = "light" %}
            {{ states[domain].b.state }}
            {% endif %}
""",
    )
    assert_result_info(info, "on", {"light.a", "light.b"})


def test_async_render_to_info_with_complex_branching(hass):
    """Test async_render_to_info function by domain."""
    hass.states.async_set("light.a", "off")
    hass.states.async_set("light.b", "on")
    hass.states.async_set("light.c", "off")
    hass.states.async_set("vacuum.a", "off")
    hass.states.async_set("device_tracker.a", "off")
    hass.states.async_set("device_tracker.b", "off")
    hass.states.async_set("lock.a", "off")
    hass.states.async_set("sensor.a", "off")
    hass.states.async_set("binary_sensor.a", "off")

    info = render_to_info(
        hass,
        """
{% set domain = "vacuum" %}
{%      if                 states.light.a == "on" %}
  {{ states.light.b.state }}
{% elif  states.light.a == "on" %}
  {{ states.device_tracker }}
{%     elif     states.light.a == "on" %}
  {{ states[domain] | list }}
{%         elif     states('light.b') == "on" %}
  {{ states[otherdomain] | map(attribute='entity_id') | list }}
{% elif states.light.a == "on" %}
  {{ states["nonexist"] | list }}
{% else %}
  else
{% endif %}
""",
        {"otherdomain": "sensor"},
    )

    assert_result_info(info, "['sensor.a']", {"light.a", "light.b"}, {"sensor"})


async def test_async_render_to_info_with_wildcard_matching_entity_id(hass):
    """Test tracking template with a wildcard."""
    template_complex_str = r"""

{% for state in states %}
  {% if state.entity_id | regex_match('.*\.office_') %}
    {{ state.entity_id }}={{ state.state }}
  {% endif %}
{% endfor %}

"""
    hass.states.async_set("cover.office_drapes", "closed")
    hass.states.async_set("cover.office_window", "closed")
    hass.states.async_set("cover.office_skylight", "open")
    info = render_to_info(hass, template_complex_str)

    assert not info.domains
    assert info.entities == {
        "cover.office_drapes",
        "cover.office_window",
        "cover.office_skylight",
    }
    assert info.all_states is True


async def test_async_render_to_info_with_wildcard_matching_state(hass):
    """Test tracking template with a wildcard."""
    template_complex_str = """

{% for state in states %}
  {% if state.state | regex_match('ope.*') %}
    {{ state.entity_id }}={{ state.state }}
  {% endif %}
{% endfor %}

"""
    hass.states.async_set("cover.office_drapes", "closed")
    hass.states.async_set("cover.office_window", "closed")
    hass.states.async_set("cover.office_skylight", "open")
    hass.states.async_set("cover.x_skylight", "open")
    hass.states.async_set("binary_sensor.door", "open")

    info = render_to_info(hass, template_complex_str)

    assert not info.domains
    assert info.entities == {
        "cover.x_skylight",
        "binary_sensor.door",
        "cover.office_drapes",
        "cover.office_window",
        "cover.office_skylight",
    }
    assert info.all_states is True

    hass.states.async_set("binary_sensor.door", "closed")
    info = render_to_info(hass, template_complex_str)

    assert not info.domains
    assert info.entities == {
        "cover.x_skylight",
        "binary_sensor.door",
        "cover.office_drapes",
        "cover.office_window",
        "cover.office_skylight",
    }
    assert info.all_states is True

    template_cover_str = """

{% for state in states.cover %}
  {% if state.state | regex_match('ope.*') %}
    {{ state.entity_id }}={{ state.state }}
  {% endif %}
{% endfor %}

"""
    hass.states.async_set("cover.x_skylight", "closed")
    info = render_to_info(hass, template_cover_str)

    assert info.domains == {"cover"}
    assert info.entities == {
        "cover.x_skylight",
        "cover.office_drapes",
        "cover.office_window",
        "cover.office_skylight",
    }
    assert info.all_states is False


def test_nested_async_render_to_info_case(hass):
    """Test a deeply nested state with async_render_to_info."""

    hass.states.async_set("input_select.picker", "vacuum.a")
    hass.states.async_set("vacuum.a", "off")

    info = render_to_info(
        hass, "{{ states[states['input_select.picker'].state].state }}", {}
    )
    assert_result_info(info, "off", {"input_select.picker", "vacuum.a"})


def test_result_as_boolean(hass):
    """Test converting a template result to a boolean."""

    assert template.result_as_boolean(True) is True
    assert template.result_as_boolean(" 1 ") is True
    assert template.result_as_boolean(" true ") is True
    assert template.result_as_boolean(" TrUE ") is True
    assert template.result_as_boolean(" YeS ") is True
    assert template.result_as_boolean(" On ") is True
    assert template.result_as_boolean(" Enable ") is True
    assert template.result_as_boolean(1) is True
    assert template.result_as_boolean(-1) is True
    assert template.result_as_boolean(500) is True
    assert template.result_as_boolean(0.5) is True
    assert template.result_as_boolean(0.389) is True
    assert template.result_as_boolean(35) is True

    assert template.result_as_boolean(False) is False
    assert template.result_as_boolean(" 0 ") is False
    assert template.result_as_boolean(" false ") is False
    assert template.result_as_boolean(" FaLsE ") is False
    assert template.result_as_boolean(" no ") is False
    assert template.result_as_boolean(" off ") is False
    assert template.result_as_boolean(" disable ") is False
    assert template.result_as_boolean(0) is False
    assert template.result_as_boolean(0.0) is False
    assert template.result_as_boolean("0.00") is False
    assert template.result_as_boolean(None) is False


def test_closest_function_to_entity_id(hass):
    """Test closest function to entity id."""
    hass.states.async_set(
        "test_domain.closest_home",
        "happy",
        {
            "latitude": hass.config.latitude + 0.1,
            "longitude": hass.config.longitude + 0.1,
        },
    )

    hass.states.async_set(
        "test_domain.closest_zone",
        "happy",
        {
            "latitude": hass.config.latitude + 0.2,
            "longitude": hass.config.longitude + 0.2,
        },
    )

    hass.states.async_set(
        "zone.far_away",
        "zoning",
        {
            "latitude": hass.config.latitude + 0.3,
            "longitude": hass.config.longitude + 0.3,
        },
    )

    info = render_to_info(
        hass,
        "{{ closest(zone, states.test_domain).entity_id }}",
        {"zone": "zone.far_away"},
    )

    assert_result_info(
        info,
        "test_domain.closest_zone",
        ["test_domain.closest_home", "test_domain.closest_zone", "zone.far_away"],
        ["test_domain"],
    )

    info = render_to_info(
        hass,
        "{{ ([states.test_domain, 'test_domain.closest_zone'] "
        "| closest(zone)).entity_id }}",
        {"zone": "zone.far_away"},
    )

    assert_result_info(
        info,
        "test_domain.closest_zone",
        ["test_domain.closest_home", "test_domain.closest_zone", "zone.far_away"],
        ["test_domain"],
    )


def test_closest_function_to_state(hass):
    """Test closest function to state."""
    hass.states.async_set(
        "test_domain.closest_home",
        "happy",
        {
            "latitude": hass.config.latitude + 0.1,
            "longitude": hass.config.longitude + 0.1,
        },
    )

    hass.states.async_set(
        "test_domain.closest_zone",
        "happy",
        {
            "latitude": hass.config.latitude + 0.2,
            "longitude": hass.config.longitude + 0.2,
        },
    )

    hass.states.async_set(
        "zone.far_away",
        "zoning",
        {
            "latitude": hass.config.latitude + 0.3,
            "longitude": hass.config.longitude + 0.3,
        },
    )

    assert (
        template.Template(
            "{{ closest(states.zone.far_away, states.test_domain).entity_id }}", hass
        ).async_render()
        == "test_domain.closest_zone"
    )


def test_closest_function_invalid_state(hass):
    """Test closest function invalid state."""
    hass.states.async_set(
        "test_domain.closest_home",
        "happy",
        {
            "latitude": hass.config.latitude + 0.1,
            "longitude": hass.config.longitude + 0.1,
        },
    )

    for state in ("states.zone.non_existing", '"zone.non_existing"'):
        assert (
            template.Template("{{ closest(%s, states) }}" % state, hass).async_render()
            == "None"
        )


def test_closest_function_state_with_invalid_location(hass):
    """Test closest function state with invalid location."""
    hass.states.async_set(
        "test_domain.closest_home",
        "happy",
        {"latitude": "invalid latitude", "longitude": hass.config.longitude + 0.1},
    )

    assert (
        template.Template(
            "{{ closest(states.test_domain.closest_home, states) }}", hass
        ).async_render()
        == "None"
    )


def test_closest_function_invalid_coordinates(hass):
    """Test closest function invalid coordinates."""
    hass.states.async_set(
        "test_domain.closest_home",
        "happy",
        {
            "latitude": hass.config.latitude + 0.1,
            "longitude": hass.config.longitude + 0.1,
        },
    )

    assert (
        template.Template(
            '{{ closest("invalid", "coord", states) }}', hass
        ).async_render()
        == "None"
    )
    assert (
        template.Template(
            '{{ states | closest("invalid", "coord") }}', hass
        ).async_render()
        == "None"
    )


def test_closest_function_no_location_states(hass):
    """Test closest function without location states."""
    assert (
        template.Template("{{ closest(states).entity_id }}", hass).async_render() == ""
    )


def test_extract_entities_none_exclude_stuff(hass, allow_extract_entities):
    """Test extract entities function with none or exclude stuff."""
    assert template.extract_entities(hass, None) == []

    assert template.extract_entities(hass, "mdi:water") == []

    assert (
        template.extract_entities(
            hass,
            "{{ closest(states.zone.far_away, states.test_domain.xxx).entity_id }}",
        )
        == MATCH_ALL
    )

    assert (
        template.extract_entities(
            hass, '{{ distance("123", states.test_object_2.user) }}'
        )
        == MATCH_ALL
    )


def test_extract_entities_no_match_entities(hass, allow_extract_entities):
    """Test extract entities function with none entities stuff."""
    assert (
        template.extract_entities(
            hass, "{{ value_json.tst | timestamp_custom('%Y' True) }}"
        )
        == MATCH_ALL
    )

    info = render_to_info(
        hass,
        """
{% for state in states.sensor %}
{{ state.entity_id }}={{ state.state }},d
{% endfor %}
            """,
    )
    assert_result_info(info, "", domains=["sensor"])


def test_generate_filter_iterators(hass):
    """Test extract entities function with none entities stuff."""
    info = render_to_info(
        hass,
        """
        {% for state in states %}
        {{ state.entity_id }}
        {% endfor %}
        """,
    )
    assert_result_info(info, "", all_states=True)

    info = render_to_info(
        hass,
        """
        {% for state in states.sensor %}
        {{ state.entity_id }}
        {% endfor %}
        """,
    )
    assert_result_info(info, "", domains=["sensor"])

    hass.states.async_set("sensor.test_sensor", "off", {"attr": "value"})

    # Don't need the entity because the state is not accessed
    info = render_to_info(
        hass,
        """
        {% for state in states.sensor %}
        {{ state.entity_id }}
        {% endfor %}
        """,
    )
    assert_result_info(info, "sensor.test_sensor", domains=["sensor"])

    # But we do here because the state gets accessed
    info = render_to_info(
        hass,
        """
        {% for state in states.sensor %}
        {{ state.entity_id }}={{ state.state }},
        {% endfor %}
        """,
    )
    assert_result_info(
        info, "sensor.test_sensor=off,", ["sensor.test_sensor"], ["sensor"]
    )

    info = render_to_info(
        hass,
        """
        {% for state in states.sensor %}
        {{ state.entity_id }}={{ state.attributes.attr }},
        {% endfor %}
        """,
    )
    assert_result_info(
        info, "sensor.test_sensor=value,", ["sensor.test_sensor"], ["sensor"]
    )


def test_generate_select(hass):
    """Test extract entities function with none entities stuff."""
    template_str = """
{{ states.sensor|selectattr("state","equalto","off")
|join(",", attribute="entity_id") }}
        """

    tmp = template.Template(template_str, hass)
    info = tmp.async_render_to_info()
    assert_result_info(info, "", [], [])
    assert info.domains_lifecycle == {"sensor"}

    hass.states.async_set("sensor.test_sensor", "off", {"attr": "value"})
    hass.states.async_set("sensor.test_sensor_on", "on")

    info = tmp.async_render_to_info()
    assert_result_info(
        info,
        "sensor.test_sensor",
        ["sensor.test_sensor", "sensor.test_sensor_on"],
        ["sensor"],
    )
    assert info.domains_lifecycle == {"sensor"}


async def test_async_render_to_info_in_conditional(hass):
    """Test extract entities function with none entities stuff."""
    template_str = """
{{ states("sensor.xyz") == "dog" }}
        """

    tmp = template.Template(template_str, hass)
    info = tmp.async_render_to_info()
    assert_result_info(info, "False", ["sensor.xyz"], [])

    hass.states.async_set("sensor.xyz", "dog")
    hass.states.async_set("sensor.cow", "True")
    await hass.async_block_till_done()

    template_str = """
{% if states("sensor.xyz") == "dog" %}
  {{ states("sensor.cow") }}
{% else %}
  {{ states("sensor.pig") }}
{% endif %}
        """

    tmp = template.Template(template_str, hass)
    info = tmp.async_render_to_info()
    assert_result_info(info, "True", ["sensor.xyz", "sensor.cow"], [])

    hass.states.async_set("sensor.xyz", "sheep")
    hass.states.async_set("sensor.pig", "oink")

    await hass.async_block_till_done()

    tmp = template.Template(template_str, hass)
    info = tmp.async_render_to_info()
    assert_result_info(info, "oink", ["sensor.xyz", "sensor.pig"], [])


async def test_extract_entities_match_entities(hass, allow_extract_entities):
    """Test extract entities function with entities stuff."""
    assert (
        template.extract_entities(
            hass,
            """
{% if is_state('device_tracker.phone_1', 'home') %}
Ha, Hercules is home!
{% else %}
Hercules is at {{ states('device_tracker.phone_1') }}.
{% endif %}
        """,
        )
        == ["device_tracker.phone_1"]
    )

    assert (
        template.extract_entities(
            hass,
            """
{{ as_timestamp(states.binary_sensor.garage_door.last_changed) }}
        """,
        )
        == ["binary_sensor.garage_door"]
    )

    assert (
        template.extract_entities(
            hass,
            """
{{ states("binary_sensor.garage_door") }}
        """,
        )
        == ["binary_sensor.garage_door"]
    )

    hass.states.async_set("device_tracker.phone_2", "not_home", {"battery": 20})

    assert (
        template.extract_entities(
            hass,
            """
{{ is_state_attr('device_tracker.phone_2', 'battery', 40) }}
        """,
        )
        == ["device_tracker.phone_2"]
    )

    assert sorted(["device_tracker.phone_1", "device_tracker.phone_2"]) == sorted(
        template.extract_entities(
            hass,
            """
{% if is_state('device_tracker.phone_1', 'home') %}
Ha, Hercules is home!
{% elif states.device_tracker.phone_2.attributes.battery < 40 %}
Hercules you power goes done!.
{% endif %}
        """,
        )
    )

    assert sorted(["sensor.pick_humidity", "sensor.pick_temperature"]) == sorted(
        template.extract_entities(
            hass,
            """
{{
states.sensor.pick_temperature.state ~ "°C (" ~
states.sensor.pick_humidity.state ~ " %"
}}
        """,
        )
    )

    assert sorted(
        ["sensor.luftfeuchtigkeit_mean", "input_number.luftfeuchtigkeit"]
    ) == sorted(
        template.extract_entities(
            hass,
            "{% if (states('sensor.luftfeuchtigkeit_mean') | int)"
            " > (states('input_number.luftfeuchtigkeit') | int +1.5)"
            " %}true{% endif %}",
        )
    )

    await group.Group.async_create_group(hass, "empty group", [])

    assert ["group.empty_group"] == template.extract_entities(
        hass, "{{ expand('group.empty_group') | list | length }}"
    )

    hass.states.async_set("test_domain.object", "exists")
    await group.Group.async_create_group(hass, "expand group", ["test_domain.object"])

    assert sorted(["group.expand_group", "test_domain.object"]) == sorted(
        template.extract_entities(
            hass, "{{ expand('group.expand_group') | list | length }}"
        )
    )
    assert ["test_domain.entity"] == template.Template(
        '{{ is_state("test_domain.entity", "on") }}', hass
    ).extract_entities()

    # No expand, extract finds the group
    assert template.extract_entities(hass, "{{ states('group.empty_group') }}") == [
        "group.empty_group"
    ]


def test_extract_entities_with_variables(hass, allow_extract_entities):
    """Test extract entities function with variables and entities stuff."""
    hass.states.async_set("input_boolean.switch", "on")
    assert ["input_boolean.switch"] == template.extract_entities(
        hass, "{{ is_state('input_boolean.switch', 'off') }}", {}
    )

    assert ["input_boolean.switch"] == template.extract_entities(
        hass,
        "{{ is_state(trigger.entity_id, 'off') }}",
        {"trigger": {"entity_id": "input_boolean.switch"}},
    )

    assert MATCH_ALL == template.extract_entities(
        hass, "{{ is_state(data, 'off') }}", {"data": "no_state"}
    )

    assert ["input_boolean.switch"] == template.extract_entities(
        hass, "{{ is_state(data, 'off') }}", {"data": "input_boolean.switch"}
    )

    assert ["input_boolean.switch"] == template.extract_entities(
        hass,
        "{{ is_state(trigger.entity_id, 'off') }}",
        {"trigger": {"entity_id": "input_boolean.switch"}},
    )

    hass.states.async_set("media_player.livingroom", "off")
    assert {"media_player.livingroom"} == extract_entities(
        hass,
        "{{ is_state('media_player.' ~ where , 'playing') }}",
        {"where": "livingroom"},
    )


def test_extract_entities_domain_states_inner(hass, allow_extract_entities):
    """Test extract entities function by domain."""
    hass.states.async_set("light.switch", "on")
    hass.states.async_set("light.switch2", "on")
    hass.states.async_set("light.switch3", "off")

    assert (
        set(
            template.extract_entities(
                hass,
                "{{ states['light'] | selectattr('state','eq','on') | list | count > 0 }}",
                {},
            )
        )
        == {"light.switch", "light.switch2", "light.switch3"}
    )


def test_extract_entities_domain_states_outer(hass, allow_extract_entities):
    """Test extract entities function by domain."""
    hass.states.async_set("light.switch", "on")
    hass.states.async_set("light.switch2", "on")
    hass.states.async_set("light.switch3", "off")

    assert (
        set(
            template.extract_entities(
                hass,
                "{{ states.light | selectattr('state','eq','off') | list | count > 0 }}",
                {},
            )
        )
        == {"light.switch", "light.switch2", "light.switch3"}
    )


def test_extract_entities_domain_states_outer_with_group(hass, allow_extract_entities):
    """Test extract entities function by domain."""
    hass.states.async_set("light.switch", "on")
    hass.states.async_set("light.switch2", "on")
    hass.states.async_set("light.switch3", "off")
    hass.states.async_set("switch.pool_light", "off")
    hass.states.async_set("group.lights", "off", {"entity_id": ["switch.pool_light"]})

    assert (
        set(
            template.extract_entities(
                hass,
                "{{ states.light | selectattr('entity_id', 'in', state_attr('group.lights', 'entity_id')) }}",
                {},
            )
        )
        == {"light.switch", "light.switch2", "light.switch3", "group.lights"}
    )


def test_extract_entities_blocked_from_core_code(hass):
    """Test extract entities is blocked from core code."""
    with pytest.raises(RuntimeError):
        template.extract_entities(
            hass,
            "{{ states.light }}",
            {},
        )


def test_extract_entities_warns_and_logs_from_an_integration(hass, caplog):
    """Test extract entities works from a custom_components with a log message."""

    correct_frame = Mock(
        filename="/config/custom_components/burncpu/light.py",
        lineno="23",
        line="self.light.is_on",
    )
    with patch(
        "homeassistant.helpers.frame.extract_stack",
        return_value=[
            Mock(
                filename="/home/dev/homeassistant/core.py",
                lineno="23",
                line="do_something()",
            ),
            correct_frame,
            Mock(
                filename="/home/dev/mdns/lights.py",
                lineno="2",
                line="something()",
            ),
        ],
    ):
        template.extract_entities(
            hass,
            "{{ states.light }}",
            {},
        )

    assert "custom_components/burncpu/light.py" in caplog.text
    assert "23" in caplog.text
    assert "self.light.is_on" in caplog.text


def test_jinja_namespace(hass):
    """Test Jinja's namespace command can be used."""
    test_template = template.Template(
        (
            "{% set ns = namespace(a_key='') %}"
            "{% set ns.a_key = states.sensor.dummy.state %}"
            "{{ ns.a_key }}"
        ),
        hass,
    )

    hass.states.async_set("sensor.dummy", "a value")
    assert test_template.async_render() == "a value"

    hass.states.async_set("sensor.dummy", "another value")
    assert test_template.async_render() == "another value"


def test_state_with_unit(hass):
    """Test the state_with_unit property helper."""
    hass.states.async_set("sensor.test", "23", {ATTR_UNIT_OF_MEASUREMENT: "beers"})
    hass.states.async_set("sensor.test2", "wow")

    tpl = template.Template("{{ states.sensor.test.state_with_unit }}", hass)

    assert tpl.async_render() == "23 beers"

    tpl = template.Template("{{ states.sensor.test2.state_with_unit }}", hass)

    assert tpl.async_render() == "wow"

    tpl = template.Template(
        "{% for state in states %}{{ state.state_with_unit }} {% endfor %}", hass
    )

    assert tpl.async_render() == "23 beers wow"

    tpl = template.Template("{{ states.sensor.non_existing.state_with_unit }}", hass)

    assert tpl.async_render() == ""


def test_length_of_states(hass):
    """Test fetching the length of states."""
    hass.states.async_set("sensor.test", "23")
    hass.states.async_set("sensor.test2", "wow")
    hass.states.async_set("climate.test2", "cooling")

    tpl = template.Template("{{ states | length }}", hass)
    assert tpl.async_render() == "3"

    tpl = template.Template("{{ states.sensor | length }}", hass)
    assert tpl.async_render() == "2"


def test_render_complex_handling_non_template_values(hass):
    """Test that we can render non-template fields."""
    assert template.render_complex(
        {True: 1, False: template.Template("{{ hello }}", hass)}, {"hello": 2}
    ) == {True: 1, False: "2"}


def test_urlencode(hass):
    """Test the urlencode method."""
    tpl = template.Template(
        ("{% set dict = {'foo': 'x&y', 'bar': 42} %}" "{{ dict | urlencode }}"),
        hass,
    )
    assert tpl.async_render() == "foo=x%26y&bar=42"
    tpl = template.Template(
        ("{% set string = 'the quick brown fox = true' %}" "{{ string | urlencode }}"),
        hass,
    )
    assert tpl.async_render() == "the%20quick%20brown%20fox%20%3D%20true"


async def test_cache_garbage_collection():
    """Test caching a template."""
    template_string = (
        "{% set dict = {'foo': 'x&y', 'bar': 42} %} {{ dict | urlencode }}"
    )
    tpl = template.Template(
        (template_string),
    )
    tpl.ensure_valid()
    assert template._NO_HASS_ENV.template_cache.get(
        template_string
    )  # pylint: disable=protected-access

    tpl2 = template.Template(
        (template_string),
    )
    tpl2.ensure_valid()
    assert template._NO_HASS_ENV.template_cache.get(
        template_string
    )  # pylint: disable=protected-access

    del tpl
    assert template._NO_HASS_ENV.template_cache.get(
        template_string
    )  # pylint: disable=protected-access
    del tpl2
    assert not template._NO_HASS_ENV.template_cache.get(
        template_string
    )  # pylint: disable=protected-access


def test_is_template_string():
    """Test is template string."""
    assert template.is_template_string("{{ x }}") is True
    assert template.is_template_string("{% if x == 2 %}1{% else %}0{%end if %}") is True
    assert template.is_template_string("{# a comment #} Hey") is True
    assert template.is_template_string("1") is False
    assert template.is_template_string("Some Text") is False


async def test_protected_blocked(hass):
    """Test accessing __getattr__ produces a template error."""
    tmp = template.Template('{{ states.__getattr__("any") }}', hass)
    with pytest.raises(TemplateError):
        tmp.async_render()

    tmp = template.Template('{{ states.sensor.__getattr__("any") }}', hass)
    with pytest.raises(TemplateError):
        tmp.async_render()

    tmp = template.Template('{{ states.sensor.any.__getattr__("any") }}', hass)
    with pytest.raises(TemplateError):
        tmp.async_render()


async def test_demo_template(hass):
    """Test the demo template works as expected."""
    hass.states.async_set("sun.sun", "above", {"elevation": 50, "next_rising": "later"})
    for i in range(2):
        hass.states.async_set(f"sensor.sensor{i}", "on")

    demo_template_str = """
{## Imitate available variables: ##}
{% set my_test_json = {
  "temperature": 25,
  "unit": "°C"
} %}

The temperature is {{ my_test_json.temperature }} {{ my_test_json.unit }}.

{% if is_state("sun.sun", "above_horizon") -%}
  The sun rose {{ relative_time(states.sun.sun.last_changed) }} ago.
{%- else -%}
  The sun will rise at {{ as_timestamp(strptime(state_attr("sun.sun", "next_rising"), "")) | timestamp_local }}.
{%- endif %}

For loop example getting 3 entity values:

{% for states in states | slice(3) -%}
  {% set state = states | first %}
  {%- if loop.first %}The {% elif loop.last %} and the {% else %}, the {% endif -%}
  {{ state.name | lower }} is {{state.state_with_unit}}
{%- endfor %}.
"""
    tmp = template.Template(demo_template_str, hass)

    result = tmp.async_render()
    assert "The temperature is 25" in result
    assert "is on" in result
    assert "sensor0" in result
    assert "sensor1" in result
    assert "sun" in result


async def test_slice_states(hass):
    """Test iterating states with a slice."""
    hass.states.async_set("sensor.test", "23")

    tpl = template.Template(
        "{% for states in states | slice(1) -%}{% set state = states | first %}{{ state.entity_id }}{%- endfor %}",
        hass,
    )
    assert tpl.async_render() == "sensor.test"


async def test_lifecycle(hass):
    """Test that we limit template render info for lifecycle events."""
    hass.states.async_set("sun.sun", "above", {"elevation": 50, "next_rising": "later"})
    for i in range(2):
        hass.states.async_set(f"sensor.sensor{i}", "on")

    tmp = template.Template("{{ states | count }}", hass)

    info = tmp.async_render_to_info()
    assert info.all_states is False
    assert info.all_states_lifecycle is True
    assert info.entities == set()
    assert info.domains == set()
    assert info.domains_lifecycle == set()

    assert info.filter("sun.sun") is False
    assert info.filter("sensor.sensor1") is False
    assert info.filter_lifecycle("sensor.new") is True
    assert info.filter_lifecycle("sensor.removed") is True


<<<<<<< HEAD
async def test_lights(hass):
    """Test we can sort lights."""

    tmpl = """
          {% set lights_on = states.light|selectattr('state','eq','on')|map(attribute='name')|list %}
          {% if lights_on|length == 0 %}
            No lights on. Sleep well..
          {% elif lights_on|length == 1 %}
            The {{lights_on[0]}} light is on.
          {% elif lights_on|length == 2 %}
            The {{lights_on[0]}} and {{lights_on[1]}} lights are on.
          {% else %}
            The {{lights_on[:-1]|join(', ')}}, and {{lights_on[-1]}} lights are on.
          {% endif %}
    """
    states = []
    for i in range(10):
        states.append(f"light.sensor{i}")
        hass.states.async_set(f"light.sensor{i}", "on")

    tmp = template.Template(tmpl, hass)
    info = tmp.async_render_to_info()
    assert info.entities == set(states)
    assert "lights are on" in info.result()
    for i in range(10):
        assert f"sensor{i}" in info.result()


async def test_state_attributes(hass):
    """Test state attributes."""
    hass.states.async_set("sensor.test", "23")

    tpl = template.Template(
        "{{ states.sensor.test.last_changed }}",
        hass,
    )
    assert tpl.async_render() == str(hass.states.get("sensor.test").last_changed)

    tpl = template.Template(
        "{{ states.sensor.test.object_id }}",
        hass,
    )
    assert tpl.async_render() == hass.states.get("sensor.test").object_id

    tpl = template.Template(
        "{{ states.sensor.test.domain }}",
        hass,
    )
    assert tpl.async_render() == hass.states.get("sensor.test").domain

    tpl = template.Template(
        "{{ states.sensor.test.context.id }}",
        hass,
    )
    assert tpl.async_render() == hass.states.get("sensor.test").context.id

    tpl = template.Template(
        "{{ states.sensor.test.state_with_unit }}",
        hass,
    )
    assert tpl.async_render() == "23"


async def test_unavailable_states(hass):
    """Test watching unavailable states."""

    for i in range(10):
        hass.states.async_set(f"light.sensor{i}", "on")

    hass.states.async_set("light.unavailable", "unavailable")
    hass.states.async_set("light.unknown", "unknown")
    hass.states.async_set("light.none", "none")

    tpl = template.Template(
        "{{ states | selectattr('state', 'in', ['unavailable','unknown','none']) | map(attribute='entity_id') | list | join(', ') }}",
        hass,
    )
    assert tpl.async_render() == "light.none, light.unavailable, light.unknown"

    tpl = template.Template(
        "{{ states.light | selectattr('state', 'in', ['unavailable','unknown','none']) | map(attribute='entity_id') | list | join(', ') }}",
        hass,
    )
    assert tpl.async_render() == "light.none, light.unavailable, light.unknown"
=======
async def test_template_timeout(hass):
    """Test to see if a template will timeout."""
    for i in range(2):
        hass.states.async_set(f"sensor.sensor{i}", "on")

    tmp = template.Template("{{ states | count }}", hass)
    assert await tmp.async_render_will_timeout(3) is False

    def _sleep():
        time.sleep(0.000002)

    with patch("jinja2.environment.Template.render", side_effect=_sleep):
        assert await tmp.async_render_will_timeout(0.000001) is True
>>>>>>> c8f1b7db
<|MERGE_RESOLUTION|>--- conflicted
+++ resolved
@@ -2458,7 +2458,6 @@
     assert info.filter_lifecycle("sensor.removed") is True
 
 
-<<<<<<< HEAD
 async def test_lights(hass):
     """Test we can sort lights."""
 
@@ -2543,7 +2542,8 @@
         hass,
     )
     assert tpl.async_render() == "light.none, light.unavailable, light.unknown"
-=======
+
+
 async def test_template_timeout(hass):
     """Test to see if a template will timeout."""
     for i in range(2):
@@ -2556,5 +2556,4 @@
         time.sleep(0.000002)
 
     with patch("jinja2.environment.Template.render", side_effect=_sleep):
-        assert await tmp.async_render_will_timeout(0.000001) is True
->>>>>>> c8f1b7db
+        assert await tmp.async_render_will_timeout(0.000001) is True