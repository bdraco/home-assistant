--- conflicted
+++ resolved
@@ -2457,7 +2457,6 @@
     assert info.filter_lifecycle("sensor.removed") is True
 
 
-<<<<<<< HEAD
 async def test_lights(hass):
     """Test we can sort lights."""
 
@@ -2583,7 +2582,8 @@
 """
     tmp5 = template.Template(slow_template_str, hass)
     assert await tmp5.async_render_will_timeout(0.000001) is True
-=======
+
+
 async def test_rate_limit(hass):
     """Test we can pickup a rate limit directive."""
     tmp = template.Template("{{ states | count }}", hass)
@@ -2596,5 +2596,4 @@
     )
 
     info = tmp.async_render_to_info()
-    assert info.rate_limit == timedelta(minutes=1)
->>>>>>> f712b2b5
+    assert info.rate_limit == timedelta(minutes=1)