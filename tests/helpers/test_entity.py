"""Test the entity helper."""
import asyncio
from collections.abc import Iterable
import dataclasses
from datetime import timedelta
import logging
import threading
from typing import Any
from unittest.mock import MagicMock, PropertyMock, patch

from freezegun.api import FrozenDateTimeFactory
import pytest
from syrupy.assertion import SnapshotAssertion
import voluptuous as vol

from homeassistant.const import (
    ATTR_ATTRIBUTION,
    ATTR_DEVICE_CLASS,
    ATTR_FRIENDLY_NAME,
    STATE_UNAVAILABLE,
    STATE_UNKNOWN,
)
from homeassistant.core import Context, HomeAssistant, HomeAssistantError
from homeassistant.helpers import device_registry as dr, entity, entity_registry as er
from homeassistant.helpers.entity_component import async_update_entity
from homeassistant.helpers.typing import UNDEFINED, UndefinedType

from tests.common import (
    MockConfigEntry,
    MockEntity,
    MockEntityPlatform,
    MockModule,
    MockPlatform,
    get_test_home_assistant,
    mock_integration,
    mock_registry,
)


def test_generate_entity_id_requires_hass_or_ids() -> None:
    """Ensure we require at least hass or current ids."""
    with pytest.raises(ValueError):
        entity.generate_entity_id("test.{}", "hello world")


def test_generate_entity_id_given_keys() -> None:
    """Test generating an entity id given current ids."""
    assert (
        entity.generate_entity_id(
            "test.{}",
            "overwrite hidden true",
            current_ids=["test.overwrite_hidden_true"],
        )
        == "test.overwrite_hidden_true_2"
    )
    assert (
        entity.generate_entity_id(
            "test.{}", "overwrite hidden true", current_ids=["test.another_entity"]
        )
        == "test.overwrite_hidden_true"
    )


async def test_async_update_support(hass: HomeAssistant) -> None:
    """Test async update getting called."""
    sync_update = []
    async_update = []

    class AsyncEntity(entity.Entity):
        """A test entity."""

        entity_id = "sensor.test"

        def update(self):
            """Update entity."""
            sync_update.append([1])

    ent = AsyncEntity()
    ent.hass = hass

    await ent.async_update_ha_state(True)

    assert len(sync_update) == 1
    assert len(async_update) == 0

    async def async_update_func():
        """Async update."""
        async_update.append(1)

    ent.async_update = async_update_func

    await ent.async_update_ha_state(True)

    assert len(sync_update) == 1
    assert len(async_update) == 1


class TestHelpersEntity:
    """Test homeassistant.helpers.entity module."""

    def setup_method(self, method):
        """Set up things to be run when tests are started."""
        self.entity = entity.Entity()
        self.entity.entity_id = "test.overwrite_hidden_true"
        self.hass = self.entity.hass = get_test_home_assistant()
        self.entity.schedule_update_ha_state()
        self.hass.block_till_done()

    def teardown_method(self, method):
        """Stop everything that was started."""
        self.hass.stop()

    def test_generate_entity_id_given_hass(self):
        """Test generating an entity id given hass object."""
        fmt = "test.{}"
        assert (
            entity.generate_entity_id(fmt, "overwrite hidden true", hass=self.hass)
            == "test.overwrite_hidden_true_2"
        )

    def test_device_class(self):
        """Test device class attribute."""
        state = self.hass.states.get(self.entity.entity_id)
        assert state.attributes.get(ATTR_DEVICE_CLASS) is None
        with patch(
            "homeassistant.helpers.entity.Entity.device_class", new="test_class"
        ):
            self.entity.schedule_update_ha_state()
            self.hass.block_till_done()
        state = self.hass.states.get(self.entity.entity_id)
        assert state.attributes.get(ATTR_DEVICE_CLASS) == "test_class"


async def test_warn_slow_update(
    hass: HomeAssistant, caplog: pytest.LogCaptureFixture
) -> None:
    """Warn we log when entity update takes a long time."""
    update_call = False

    async def async_update():
        """Mock async update."""
        nonlocal update_call
        await asyncio.sleep(0.00001)
        update_call = True

    mock_entity = entity.Entity()
    mock_entity.hass = hass
    mock_entity.entity_id = "comp_test.test_entity"
    mock_entity.async_update = async_update

    fast_update_time = 0.0000001

    with patch.object(entity, "SLOW_UPDATE_WARNING", fast_update_time):
        await mock_entity.async_update_ha_state(True)
        assert str(fast_update_time) in caplog.text
        assert mock_entity.entity_id in caplog.text
        assert update_call


async def test_warn_slow_update_with_exception(
    hass: HomeAssistant, caplog: pytest.LogCaptureFixture
) -> None:
    """Warn we log when entity update takes a long time and trow exception."""
    update_call = False

    async def async_update():
        """Mock async update."""
        nonlocal update_call
        update_call = True
        await asyncio.sleep(0.00001)
        raise AssertionError("Fake update error")

    mock_entity = entity.Entity()
    mock_entity.hass = hass
    mock_entity.entity_id = "comp_test.test_entity"
    mock_entity.async_update = async_update

    fast_update_time = 0.0000001

    with patch.object(entity, "SLOW_UPDATE_WARNING", fast_update_time):
        await mock_entity.async_update_ha_state(True)
        assert str(fast_update_time) in caplog.text
        assert mock_entity.entity_id in caplog.text
        assert update_call


async def test_warn_slow_device_update_disabled(
    hass: HomeAssistant, caplog: pytest.LogCaptureFixture
) -> None:
    """Disable slow update warning with async_device_update."""
    update_call = False

    async def async_update():
        """Mock async update."""
        nonlocal update_call
        await asyncio.sleep(0.00001)
        update_call = True

    mock_entity = entity.Entity()
    mock_entity.hass = hass
    mock_entity.entity_id = "comp_test.test_entity"
    mock_entity.async_update = async_update

    fast_update_time = 0.0000001

    with patch.object(entity, "SLOW_UPDATE_WARNING", fast_update_time):
        await mock_entity.async_device_update(warning=False)
        assert str(fast_update_time) not in caplog.text
        assert mock_entity.entity_id not in caplog.text
        assert update_call


async def test_async_schedule_update_ha_state(hass: HomeAssistant) -> None:
    """Warn we log when entity update takes a long time and trow exception."""
    update_call = False

    async def async_update():
        """Mock async update."""
        nonlocal update_call
        update_call = True

    mock_entity = entity.Entity()
    mock_entity.hass = hass
    mock_entity.entity_id = "comp_test.test_entity"
    mock_entity.async_update = async_update

    mock_entity.async_schedule_update_ha_state(True)
    await hass.async_block_till_done()

    assert update_call is True


async def test_async_async_request_call_without_lock(hass: HomeAssistant) -> None:
    """Test for async_requests_call works without a lock."""
    updates = []

    class AsyncEntity(entity.Entity):
        """Test entity."""

        def __init__(self, entity_id):
            """Initialize Async test entity."""
            self.entity_id = entity_id
            self.hass = hass

        async def testhelper(self, count):
            """Helper function."""
            updates.append(count)

    ent_1 = AsyncEntity("light.test_1")
    ent_2 = AsyncEntity("light.test_2")
    try:
        job1 = ent_1.async_request_call(ent_1.testhelper(1))
        job2 = ent_2.async_request_call(ent_2.testhelper(2))

        await asyncio.gather(job1, job2)
        while True:
            if len(updates) >= 2:
                break
            await asyncio.sleep(0)
    finally:
        pass

    assert len(updates) == 2
    updates.sort()
    assert updates == [1, 2]


async def test_async_async_request_call_with_lock(hass: HomeAssistant) -> None:
    """Test for async_requests_call works with a semaphore."""
    updates = []

    test_semaphore = asyncio.Semaphore(1)

    class AsyncEntity(entity.Entity):
        """Test entity."""

        def __init__(self, entity_id, lock):
            """Initialize Async test entity."""
            self.entity_id = entity_id
            self.hass = hass
            self.parallel_updates = lock

        async def testhelper(self, count):
            """Helper function."""
            updates.append(count)

    ent_1 = AsyncEntity("light.test_1", test_semaphore)
    ent_2 = AsyncEntity("light.test_2", test_semaphore)

    try:
        assert test_semaphore.locked() is False
        await test_semaphore.acquire()
        assert test_semaphore.locked()

        job1 = ent_1.async_request_call(ent_1.testhelper(1))
        job2 = ent_2.async_request_call(ent_2.testhelper(2))

        hass.async_create_task(job1)
        hass.async_create_task(job2)

        assert len(updates) == 0
        assert updates == []
        assert test_semaphore._value == 0

        test_semaphore.release()

        while True:
            if len(updates) >= 2:
                break
            await asyncio.sleep(0)
    finally:
        test_semaphore.release()

    assert len(updates) == 2
    updates.sort()
    assert updates == [1, 2]


async def test_async_parallel_updates_with_zero(hass: HomeAssistant) -> None:
    """Test parallel updates with 0 (disabled)."""
    updates = []
    test_lock = asyncio.Event()

    class AsyncEntity(entity.Entity):
        """Test entity."""

        def __init__(self, entity_id, count):
            """Initialize Async test entity."""
            self.entity_id = entity_id
            self.hass = hass
            self._count = count

        async def async_update(self):
            """Test update."""
            updates.append(self._count)
            await test_lock.wait()

    ent_1 = AsyncEntity("sensor.test_1", 1)
    ent_2 = AsyncEntity("sensor.test_2", 2)

    try:
        ent_1.async_schedule_update_ha_state(True)
        ent_2.async_schedule_update_ha_state(True)

        while True:
            if len(updates) >= 2:
                break
            await asyncio.sleep(0)

        assert len(updates) == 2
        assert updates == [1, 2]
    finally:
        test_lock.set()


async def test_async_parallel_updates_with_zero_on_sync_update(
    hass: HomeAssistant,
) -> None:
    """Test parallel updates with 0 (disabled)."""
    updates = []
    test_lock = threading.Event()

    class AsyncEntity(entity.Entity):
        """Test entity."""

        def __init__(self, entity_id, count):
            """Initialize Async test entity."""
            self.entity_id = entity_id
            self.hass = hass
            self._count = count

        def update(self):
            """Test update."""
            updates.append(self._count)
            if not test_lock.wait(timeout=1):
                # if timeout populate more data to fail the test
                updates.append(self._count)

    ent_1 = AsyncEntity("sensor.test_1", 1)
    ent_2 = AsyncEntity("sensor.test_2", 2)

    try:
        ent_1.async_schedule_update_ha_state(True)
        ent_2.async_schedule_update_ha_state(True)

        while True:
            if len(updates) >= 2:
                break
            await asyncio.sleep(0)

        assert len(updates) == 2
        assert updates == [1, 2]
    finally:
        test_lock.set()
        await asyncio.sleep(0)


async def test_async_parallel_updates_with_one(hass: HomeAssistant) -> None:
    """Test parallel updates with 1 (sequential)."""
    updates = []
    test_lock = asyncio.Lock()
    test_semaphore = asyncio.Semaphore(1)

    class AsyncEntity(entity.Entity):
        """Test entity."""

        def __init__(self, entity_id, count):
            """Initialize Async test entity."""
            self.entity_id = entity_id
            self.hass = hass
            self._count = count
            self.parallel_updates = test_semaphore

        async def async_update(self):
            """Test update."""
            updates.append(self._count)
            await test_lock.acquire()

    ent_1 = AsyncEntity("sensor.test_1", 1)
    ent_2 = AsyncEntity("sensor.test_2", 2)
    ent_3 = AsyncEntity("sensor.test_3", 3)

    await test_lock.acquire()

    try:
        ent_1.async_schedule_update_ha_state(True)
        ent_2.async_schedule_update_ha_state(True)
        ent_3.async_schedule_update_ha_state(True)

        while True:
            if len(updates) >= 1:
                break
            await asyncio.sleep(0)

        assert len(updates) == 1
        assert updates == [1]

        updates.clear()
        test_lock.release()
        await asyncio.sleep(0)

        while True:
            if len(updates) >= 1:
                break
            await asyncio.sleep(0)

        assert len(updates) == 1
        assert updates == [2]

        updates.clear()
        test_lock.release()
        await asyncio.sleep(0)

        while True:
            if len(updates) >= 1:
                break
            await asyncio.sleep(0)

        assert len(updates) == 1
        assert updates == [3]

        updates.clear()
        test_lock.release()
        await asyncio.sleep(0)

    finally:
        # we may have more than one lock need to release in case test failed
        for _ in updates:
            test_lock.release()
            await asyncio.sleep(0)
        test_lock.release()


async def test_async_parallel_updates_with_two(hass: HomeAssistant) -> None:
    """Test parallel updates with 2 (parallel)."""
    updates = []
    test_lock = asyncio.Lock()
    test_semaphore = asyncio.Semaphore(2)

    class AsyncEntity(entity.Entity):
        """Test entity."""

        def __init__(self, entity_id, count):
            """Initialize Async test entity."""
            self.entity_id = entity_id
            self.hass = hass
            self._count = count
            self.parallel_updates = test_semaphore

        async def async_update(self):
            """Test update."""
            updates.append(self._count)
            await test_lock.acquire()

    ent_1 = AsyncEntity("sensor.test_1", 1)
    ent_2 = AsyncEntity("sensor.test_2", 2)
    ent_3 = AsyncEntity("sensor.test_3", 3)
    ent_4 = AsyncEntity("sensor.test_4", 4)

    await test_lock.acquire()

    try:
        ent_1.async_schedule_update_ha_state(True)
        ent_2.async_schedule_update_ha_state(True)
        ent_3.async_schedule_update_ha_state(True)
        ent_4.async_schedule_update_ha_state(True)

        while True:
            if len(updates) >= 2:
                break
            await asyncio.sleep(0)

        assert len(updates) == 2
        assert updates == [1, 2]

        updates.clear()
        test_lock.release()
        await asyncio.sleep(0)
        test_lock.release()
        await asyncio.sleep(0)

        while True:
            if len(updates) >= 2:
                break
            await asyncio.sleep(0)

        assert len(updates) == 2
        assert updates == [3, 4]

        updates.clear()
        test_lock.release()
        await asyncio.sleep(0)
        test_lock.release()
        await asyncio.sleep(0)
    finally:
        # we may have more than one lock need to release in case test failed
        for _ in updates:
            test_lock.release()
            await asyncio.sleep(0)
        test_lock.release()


async def test_async_parallel_updates_with_one_using_executor(
    hass: HomeAssistant,
) -> None:
    """Test parallel updates with 1 (sequential) using the executor."""
    test_semaphore = asyncio.Semaphore(1)
    locked = []

    class SyncEntity(entity.Entity):
        """Test entity."""

        def __init__(self, entity_id):
            """Initialize sync test entity."""
            self.entity_id = entity_id
            self.hass = hass
            self.parallel_updates = test_semaphore

        def update(self):
            """Test update."""
            locked.append(self.parallel_updates.locked())

    entities = [SyncEntity(f"sensor.test_{i}") for i in range(3)]

    await asyncio.gather(
        *[
            hass.async_create_task(
                ent.async_update_ha_state(True),
                f"Entity schedule update ha state {ent.entity_id}",
            )
            for ent in entities
        ]
    )

    assert locked == [True, True, True]


async def test_async_remove_no_platform(hass: HomeAssistant) -> None:
    """Test async_remove method when no platform set."""
    ent = entity.Entity()
    ent.hass = hass
    ent.entity_id = "test.test"
    ent.async_write_ha_state()
    assert len(hass.states.async_entity_ids()) == 1
    await ent.async_remove()
    assert len(hass.states.async_entity_ids()) == 0


async def test_async_remove_runs_callbacks(hass: HomeAssistant) -> None:
    """Test async_remove runs on_remove callback."""
    result = []

    platform = MockEntityPlatform(hass, domain="test")
    ent = entity.Entity()
    ent.entity_id = "test.test"
    await platform.async_add_entities([ent])
    ent.async_on_remove(lambda: result.append(1))
    await ent.async_remove()
    assert len(result) == 1


async def test_async_remove_ignores_in_flight_polling(hass: HomeAssistant) -> None:
    """Test in flight polling is ignored after removing."""
    result = []

    platform = MockEntityPlatform(hass, domain="test")
    ent = entity.Entity()
    ent.entity_id = "test.test"
    ent.async_on_remove(lambda: result.append(1))
    await platform.async_add_entities([ent])
    assert hass.states.get("test.test").state == STATE_UNKNOWN

    # Remove the entity from the entity registry
    await ent.async_remove()
    assert len(result) == 1
    assert hass.states.get("test.test") is None

    # Simulate an in-flight poll after the entity was removed
    ent.async_write_ha_state()
    assert len(result) == 1
    assert hass.states.get("test.test") is None


async def test_async_remove_twice(hass: HomeAssistant) -> None:
    """Test removing an entity twice only cleans up once."""
    result = []

    class MockEntity(entity.Entity):
        def __init__(self) -> None:
            self.remove_calls = []

        async def async_will_remove_from_hass(self):
            self.remove_calls.append(None)

    platform = MockEntityPlatform(hass, domain="test")
    ent = MockEntity()
    ent.hass = hass
    ent.entity_id = "test.test"
    ent.async_on_remove(lambda: result.append(1))
    await platform.async_add_entities([ent])
    assert hass.states.get("test.test").state == STATE_UNKNOWN

    await ent.async_remove()
    assert len(result) == 1
    assert len(ent.remove_calls) == 1

    await ent.async_remove()
    assert len(result) == 1
    assert len(ent.remove_calls) == 1


async def test_set_context(hass: HomeAssistant) -> None:
    """Test setting context."""
    context = Context()
    ent = entity.Entity()
    ent.hass = hass
    ent.entity_id = "hello.world"
    ent.async_set_context(context)
    ent.async_write_ha_state()
    assert hass.states.get("hello.world").context == context


async def test_set_context_expired(hass: HomeAssistant) -> None:
    """Test setting context."""
    context = Context()

    with patch.object(
        entity.Entity, "context_recent_time", new_callable=PropertyMock
    ) as recent:
        recent.return_value = timedelta(seconds=-5)
        ent = entity.Entity()
        ent.hass = hass
        ent.entity_id = "hello.world"
        ent.async_set_context(context)
        ent.async_write_ha_state()

    assert hass.states.get("hello.world").context != context
    assert ent._context is None
    assert ent._context_set is None


async def test_warn_disabled(
    hass: HomeAssistant, caplog: pytest.LogCaptureFixture
) -> None:
    """Test we warn once if we write to a disabled entity."""
    entry = er.RegistryEntry(
        entity_id="hello.world",
        unique_id="test-unique-id",
        platform="test-platform",
        disabled_by=er.RegistryEntryDisabler.USER,
    )
    mock_registry(hass, {"hello.world": entry})

    ent = entity.Entity()
    ent.hass = hass
    ent.entity_id = "hello.world"
    ent.registry_entry = entry
    ent.platform = MagicMock(platform_name="test-platform")

    caplog.clear()
    ent.async_write_ha_state()
    assert hass.states.get("hello.world") is None
    assert "Entity hello.world is incorrectly being triggered" in caplog.text

    caplog.clear()
    ent.async_write_ha_state()
    assert hass.states.get("hello.world") is None
    assert caplog.text == ""


async def test_disabled_in_entity_registry(hass: HomeAssistant) -> None:
    """Test entity is removed if we disable entity registry entry."""
    entry = er.RegistryEntry(
        entity_id="hello.world",
        unique_id="test-unique-id",
        platform="test-platform",
        disabled_by=None,
    )
    registry = mock_registry(hass, {"hello.world": entry})

    ent = entity.Entity()
    ent.hass = hass
    ent.entity_id = "hello.world"
    ent.registry_entry = entry
    assert ent.enabled is True

    ent.add_to_platform_start(hass, MagicMock(platform_name="test-platform"), None)
    await ent.add_to_platform_finish()
    assert hass.states.get("hello.world") is not None

    entry2 = registry.async_update_entity(
        "hello.world", disabled_by=er.RegistryEntryDisabler.USER
    )
    await hass.async_block_till_done()
    assert entry2 != entry
    assert ent.registry_entry == entry2
    assert ent.enabled is False
    assert hass.states.get("hello.world") is None

    entry3 = registry.async_update_entity("hello.world", disabled_by=None)
    await hass.async_block_till_done()
    assert entry3 != entry2
    # Entry is no longer updated, entity is no longer tracking changes
    assert ent.registry_entry == entry2


async def test_capability_attrs(hass: HomeAssistant) -> None:
    """Test we still include capabilities even when unavailable."""
    with patch.object(
        entity.Entity, "available", PropertyMock(return_value=False)
    ), patch.object(
        entity.Entity,
        "capability_attributes",
        PropertyMock(return_value={"always": "there"}),
    ):
        ent = entity.Entity()
        ent.hass = hass
        ent.entity_id = "hello.world"
        ent.async_write_ha_state()

    state = hass.states.get("hello.world")
    assert state is not None
    assert state.state == STATE_UNAVAILABLE
    assert state.attributes["always"] == "there"


async def test_warn_slow_write_state(
    hass: HomeAssistant, caplog: pytest.LogCaptureFixture
) -> None:
    """Check that we log a warning if reading properties takes too long."""
    mock_entity = entity.Entity()
    mock_entity.hass = hass
    mock_entity.entity_id = "comp_test.test_entity"
    mock_entity.platform = MagicMock(platform_name="hue")

    with patch("homeassistant.helpers.entity.timer", side_effect=[0, 10]):
        mock_entity.async_write_ha_state()

    assert (
        "Updating state for comp_test.test_entity "
        "(<class 'homeassistant.helpers.entity.Entity'>) "
        "took 10.000 seconds. Please create a bug report at "
        "https://github.com/home-assistant/core/issues?"
        "q=is%3Aopen+is%3Aissue+label%3A%22integration%3A+hue%22"
    ) in caplog.text


async def test_warn_slow_write_state_custom_component(
    hass: HomeAssistant, caplog: pytest.LogCaptureFixture
) -> None:
    """Check that we log a warning if reading properties takes too long."""

    class CustomComponentEntity(entity.Entity):
        """Custom component entity."""

        __module__ = "custom_components.bla.sensor"

    mock_entity = CustomComponentEntity()
    mock_entity.hass = hass
    mock_entity.entity_id = "comp_test.test_entity"
    mock_entity.platform = MagicMock(platform_name="hue")

    with patch("homeassistant.helpers.entity.timer", side_effect=[0, 10]):
        mock_entity.async_write_ha_state()

    assert (
        "Updating state for comp_test.test_entity (<class 'custom_components.bla.sensor"
        ".test_warn_slow_write_state_custom_component.<locals>.CustomComponentEntity'>)"
        " took 10.000 seconds. Please report it to the author of the 'hue' custom "
        "integration"
    ) in caplog.text


async def test_setup_source(hass: HomeAssistant) -> None:
    """Check that we register sources correctly."""
    platform = MockEntityPlatform(hass)

    entity_platform = MockEntity(name="Platform Config Source")
    await platform.async_add_entities([entity_platform])

    platform.config_entry = MockConfigEntry()
    entity_entry = MockEntity(name="Config Entry Source")
    await platform.async_add_entities([entity_entry])

    assert entity.entity_sources(hass) == {
        "test_domain.platform_config_source": {
            "custom_component": False,
            "domain": "test_platform",
        },
        "test_domain.config_entry_source": {
            "config_entry": platform.config_entry.entry_id,
            "custom_component": False,
            "domain": "test_platform",
        },
    }

    await platform.async_reset()

    assert entity.entity_sources(hass) == {}


async def test_removing_entity_unavailable(hass: HomeAssistant) -> None:
    """Test removing an entity that is still registered creates an unavailable state."""
    platform = MockEntityPlatform(hass, domain="hello")
    ent = entity.Entity()
    ent.entity_id = "hello.world"
    ent._attr_unique_id = "test-unique-id"
    await platform.async_add_entities([ent])

    state = hass.states.get("hello.world")
    assert state is not None
    assert state.state == STATE_UNKNOWN

    await ent.async_remove()

    state = hass.states.get("hello.world")
    assert state is not None
    assert state.state == STATE_UNAVAILABLE


async def test_get_supported_features_entity_registry(
    hass: HomeAssistant, entity_registry: er.EntityRegistry
) -> None:
    """Test get_supported_features falls back to entity registry."""
    entity_id = entity_registry.async_get_or_create(
        "hello", "world", "5678", supported_features=456
    ).entity_id
    assert entity.get_supported_features(hass, entity_id) == 456


async def test_get_supported_features_prioritize_state(
    hass: HomeAssistant, entity_registry: er.EntityRegistry
) -> None:
    """Test get_supported_features gives priority to state."""
    entity_id = entity_registry.async_get_or_create(
        "hello", "world", "5678", supported_features=456
    ).entity_id
    assert entity.get_supported_features(hass, entity_id) == 456

    hass.states.async_set(entity_id, None, {"supported_features": 123})

    assert entity.get_supported_features(hass, entity_id) == 123


async def test_get_supported_features_raises_on_unknown(hass: HomeAssistant) -> None:
    """Test get_supported_features raises on unknown entity_id."""
    with pytest.raises(HomeAssistantError):
        entity.get_supported_features(hass, "hello.world")


async def test_float_conversion(hass: HomeAssistant) -> None:
    """Test conversion of float state to string rounds."""
    assert 2.4 + 1.2 != 3.6
    with patch.object(entity.Entity, "state", PropertyMock(return_value=2.4 + 1.2)):
        ent = entity.Entity()
        ent.hass = hass
        ent.entity_id = "hello.world"
        ent.async_write_ha_state()

    state = hass.states.get("hello.world")
    assert state is not None
    assert state.state == "3.6"


async def test_attribution_attribute(hass: HomeAssistant) -> None:
    """Test attribution attribute."""
    mock_entity = entity.Entity()
    mock_entity.hass = hass
    mock_entity.entity_id = "hello.world"
    mock_entity._attr_attribution = "Home Assistant"

    mock_entity.async_schedule_update_ha_state(True)
    await hass.async_block_till_done()

    state = hass.states.get(mock_entity.entity_id)
    assert state.attributes.get(ATTR_ATTRIBUTION) == "Home Assistant"


async def test_entity_category_property(hass: HomeAssistant) -> None:
    """Test entity category property."""
    mock_entity1 = entity.Entity()
    mock_entity1.hass = hass
    mock_entity1.entity_description = entity.EntityDescription(
        key="abc", entity_category="ignore_me"
    )
    mock_entity1.entity_id = "hello.world"
    mock_entity1._attr_entity_category = entity.EntityCategory.CONFIG
    assert mock_entity1.entity_category == "config"

    mock_entity2 = entity.Entity()
    mock_entity2.hass = hass
    mock_entity2.entity_description = entity.EntityDescription(
        key="abc", entity_category=entity.EntityCategory.CONFIG
    )
    mock_entity2.entity_id = "hello.world"
    assert mock_entity2.entity_category == "config"


@pytest.mark.parametrize(
    ("value", "expected"),
    (
        ("config", entity.EntityCategory.CONFIG),
        ("diagnostic", entity.EntityCategory.DIAGNOSTIC),
    ),
)
def test_entity_category_schema(value, expected) -> None:
    """Test entity category schema."""
    schema = vol.Schema(entity.ENTITY_CATEGORIES_SCHEMA)
    result = schema(value)
    assert result == expected
    assert isinstance(result, entity.EntityCategory)


@pytest.mark.parametrize("value", (None, "non_existing"))
def test_entity_category_schema_error(value) -> None:
    """Test entity category schema."""
    schema = vol.Schema(entity.ENTITY_CATEGORIES_SCHEMA)
    with pytest.raises(
        vol.Invalid,
        match=r"expected EntityCategory or one of 'config', 'diagnostic'",
    ):
        schema(value)


async def test_entity_description_fallback() -> None:
    """Test entity description has same defaults as entity."""
    ent = entity.Entity()
    ent_with_description = entity.Entity()
    ent_with_description.entity_description = entity.EntityDescription(key="test")

    for field in dataclasses.fields(entity.EntityDescription._dataclass):
        if field.name == "key":
            continue

        assert getattr(ent, field.name) == getattr(ent_with_description, field.name)


async def _test_friendly_name(
    hass: HomeAssistant,
    ent: entity.Entity,
    expected_friendly_name: str | None,
) -> None:
    """Test friendly name."""

    async def async_setup_entry(hass, config_entry, async_add_entities):
        """Mock setup entry method."""
        async_add_entities([ent])
        return True

    platform = MockPlatform(async_setup_entry=async_setup_entry)
    config_entry = MockConfigEntry(entry_id="super-mock-id")
    config_entry.add_to_hass(hass)
    entity_platform = MockEntityPlatform(
        hass, platform_name=config_entry.domain, platform=platform
    )

    assert await entity_platform.async_setup_entry(config_entry)
    await hass.async_block_till_done()

    assert len(hass.states.async_entity_ids()) == 1
    state = hass.states.async_all()[0]
    assert state.attributes.get(ATTR_FRIENDLY_NAME) == expected_friendly_name

    await async_update_entity(hass, ent.entity_id)
    assert state.attributes.get(ATTR_FRIENDLY_NAME) == expected_friendly_name


@pytest.mark.parametrize(
    (
        "has_entity_name",
        "entity_name",
        "device_name",
        "expected_friendly_name",
    ),
    (
        (False, "Entity Blu", "Device Bla", "Entity Blu"),
        (False, None, "Device Bla", None),
        (True, "Entity Blu", "Device Bla", "Device Bla Entity Blu"),
        (True, None, "Device Bla", "Device Bla"),
        (True, "Entity Blu", UNDEFINED, "Entity Blu"),
        (True, "Entity Blu", None, "Mock Title Entity Blu"),
    ),
)
async def test_friendly_name_attr(
    hass: HomeAssistant,
    has_entity_name: bool,
    entity_name: str | None,
    device_name: str | None | UndefinedType,
    expected_friendly_name: str | None,
) -> None:
    """Test friendly name when the entity uses _attr_*."""

    ent = MockEntity(
        unique_id="qwer",
        device_info={
            "identifiers": {("hue", "1234")},
            "connections": {(dr.CONNECTION_NETWORK_MAC, "abcd")},
            "name": device_name,
        },
    )
    ent._attr_has_entity_name = has_entity_name
    ent._attr_name = entity_name
    await _test_friendly_name(
        hass,
        ent,
        expected_friendly_name,
    )


@pytest.mark.parametrize(
    ("has_entity_name", "entity_name", "expected_friendly_name"),
    (
        (False, "Entity Blu", "Entity Blu"),
        (False, None, None),
        (False, UNDEFINED, None),
        (True, "Entity Blu", "Device Bla Entity Blu"),
        (True, None, "Device Bla"),
        (True, UNDEFINED, "Device Bla None"),
    ),
)
async def test_friendly_name_description(
    hass: HomeAssistant,
    has_entity_name: bool,
    entity_name: str | None,
    expected_friendly_name: str | None,
) -> None:
    """Test friendly name when the entity has an entity description."""

    ent = MockEntity(
        unique_id="qwer",
        device_info={
            "identifiers": {("hue", "1234")},
            "connections": {(dr.CONNECTION_NETWORK_MAC, "abcd")},
            "name": "Device Bla",
        },
    )
    ent.entity_description = entity.EntityDescription(
        "test", has_entity_name=has_entity_name, name=entity_name
    )
    await _test_friendly_name(
        hass,
        ent,
        expected_friendly_name,
    )


@pytest.mark.parametrize(
    ("has_entity_name", "entity_name", "expected_friendly_name"),
    (
        (False, "Entity Blu", "Entity Blu"),
        (False, None, None),
        (False, UNDEFINED, None),
        (True, "Entity Blu", "Device Bla Entity Blu"),
        (True, None, "Device Bla"),
        (True, UNDEFINED, "Device Bla English cls"),
    ),
)
async def test_friendly_name_description_device_class_name(
    hass: HomeAssistant,
    has_entity_name: bool,
    entity_name: str | None,
    expected_friendly_name: str | None,
) -> None:
    """Test friendly name when the entity has an entity description."""

    translations = {
        "en": {"component.test_domain.entity_component.test_class.name": "English cls"},
    }

    async def async_get_translations(
        hass: HomeAssistant,
        language: str,
        category: str,
        integrations: Iterable[str] | None = None,
        config_flow: bool | None = None,
    ) -> dict[str, Any]:
        """Return all backend translations."""
        return translations[language]

    class DeviceClassNameMockEntity(MockEntity):
        def _default_to_device_class_name(self) -> bool:
            """Return True if an unnamed entity should be named by its device class."""
            return True

    ent = DeviceClassNameMockEntity(
        unique_id="qwer",
        device_info={
            "identifiers": {("hue", "1234")},
            "connections": {(dr.CONNECTION_NETWORK_MAC, "abcd")},
            "name": "Device Bla",
        },
    )
    ent.entity_description = entity.EntityDescription(
        "test",
        device_class="test_class",
        has_entity_name=has_entity_name,
        name=entity_name,
    )
    with patch(
        "homeassistant.helpers.entity_platform.translation.async_get_translations",
        side_effect=async_get_translations,
    ):
        await _test_friendly_name(
            hass,
            ent,
            expected_friendly_name,
        )


@pytest.mark.parametrize(
    ("has_entity_name", "entity_name", "expected_friendly_name"),
    (
        (False, "Entity Blu", "Entity Blu"),
        (False, None, None),
        (False, UNDEFINED, None),
        (True, "Entity Blu", "Device Bla Entity Blu"),
        (True, None, "Device Bla"),
        (True, UNDEFINED, "Device Bla None"),
    ),
)
async def test_friendly_name_property(
    hass: HomeAssistant,
    has_entity_name: bool,
    entity_name: str | None,
    expected_friendly_name: str | None,
) -> None:
    """Test friendly name when the entity has overridden the name property."""

    ent = MockEntity(
        unique_id="qwer",
        device_info={
            "identifiers": {("hue", "1234")},
            "connections": {(dr.CONNECTION_NETWORK_MAC, "abcd")},
            "name": "Device Bla",
        },
        has_entity_name=has_entity_name,
        name=entity_name,
    )
    await _test_friendly_name(
        hass,
        ent,
        expected_friendly_name,
    )


@pytest.mark.parametrize(
    ("has_entity_name", "entity_name", "expected_friendly_name"),
    (
        (False, "Entity Blu", "Entity Blu"),
        (False, None, None),
        (False, UNDEFINED, None),
        (True, "Entity Blu", "Device Bla Entity Blu"),
        (True, None, "Device Bla"),
        # Won't use the device class name because the entity overrides the name property
        (True, UNDEFINED, "Device Bla None"),
    ),
)
async def test_friendly_name_property_device_class_name(
    hass: HomeAssistant,
    has_entity_name: bool,
    entity_name: str | None,
    expected_friendly_name: str | None,
) -> None:
    """Test friendly name when the entity has overridden the name property."""

    translations = {
        "en": {"component.test_domain.entity_component.test_class.name": "English cls"},
    }

    async def async_get_translations(
        hass: HomeAssistant,
        language: str,
        category: str,
        integrations: Iterable[str] | None = None,
        config_flow: bool | None = None,
    ) -> dict[str, Any]:
        """Return all backend translations."""
        return translations[language]

    class DeviceClassNameMockEntity(MockEntity):
        def _default_to_device_class_name(self) -> bool:
            """Return True if an unnamed entity should be named by its device class."""
            return True

    ent = DeviceClassNameMockEntity(
        unique_id="qwer",
        device_class="test_class",
        device_info={
            "identifiers": {("hue", "1234")},
            "connections": {(dr.CONNECTION_NETWORK_MAC, "abcd")},
            "name": "Device Bla",
        },
        has_entity_name=has_entity_name,
        name=entity_name,
    )
    with patch(
        "homeassistant.helpers.entity_platform.translation.async_get_translations",
        side_effect=async_get_translations,
    ):
        await _test_friendly_name(
            hass,
            ent,
            expected_friendly_name,
        )


@pytest.mark.parametrize(
    ("has_entity_name", "expected_friendly_name"),
    (
        (False, None),
        (True, "Device Bla English cls"),
    ),
)
async def test_friendly_name_device_class_name(
    hass: HomeAssistant,
    has_entity_name: bool,
    expected_friendly_name: str | None,
) -> None:
    """Test friendly name when the entity has not set the name in any way."""

    translations = {
        "en": {"component.test_domain.entity_component.test_class.name": "English cls"},
    }

    async def async_get_translations(
        hass: HomeAssistant,
        language: str,
        category: str,
        integrations: Iterable[str] | None = None,
        config_flow: bool | None = None,
    ) -> dict[str, Any]:
        """Return all backend translations."""
        return translations[language]

    class DeviceClassNameMockEntity(MockEntity):
        def _default_to_device_class_name(self) -> bool:
            """Return True if an unnamed entity should be named by its device class."""
            return True

    ent = DeviceClassNameMockEntity(
        unique_id="qwer",
        device_class="test_class",
        device_info={
            "identifiers": {("hue", "1234")},
            "connections": {(dr.CONNECTION_NETWORK_MAC, "abcd")},
            "name": "Device Bla",
        },
        has_entity_name=has_entity_name,
    )
    with patch(
        "homeassistant.helpers.entity_platform.translation.async_get_translations",
        side_effect=async_get_translations,
    ):
        await _test_friendly_name(
            hass,
            ent,
            expected_friendly_name,
        )


@pytest.mark.parametrize(
    (
        "entity_name",
        "expected_friendly_name1",
        "expected_friendly_name2",
        "expected_friendly_name3",
    ),
    (
        (
            "Entity Blu",
            "Device Bla Entity Blu",
            "Device Bla2 Entity Blu",
            "New Device Entity Blu",
        ),
        (
            None,
            "Device Bla",
            "Device Bla2",
            "New Device",
        ),
    ),
)
async def test_friendly_name_updated(
    hass: HomeAssistant,
    device_registry: dr.DeviceRegistry,
    entity_registry: er.EntityRegistry,
    entity_name: str | None,
    expected_friendly_name1: str,
    expected_friendly_name2: str,
    expected_friendly_name3: str,
) -> None:
    """Test friendly name is updated when device or entity registry updates."""

    async def async_setup_entry(hass, config_entry, async_add_entities):
        """Mock setup entry method."""
        async_add_entities(
            [
                MockEntity(
                    unique_id="qwer",
                    device_info={
                        "identifiers": {("hue", "1234")},
                        "connections": {(dr.CONNECTION_NETWORK_MAC, "abcd")},
                        "name": "Device Bla",
                    },
                    has_entity_name=True,
                    name=entity_name,
                ),
            ]
        )
        return True

    platform = MockPlatform(async_setup_entry=async_setup_entry)
    config_entry = MockConfigEntry(entry_id="super-mock-id")
    config_entry.add_to_hass(hass)
    entity_platform = MockEntityPlatform(
        hass, platform_name=config_entry.domain, platform=platform
    )

    assert await entity_platform.async_setup_entry(config_entry)
    await hass.async_block_till_done()

    assert len(hass.states.async_entity_ids()) == 1
    state = hass.states.async_all()[0]
    assert state.attributes.get(ATTR_FRIENDLY_NAME) == expected_friendly_name1

    device = device_registry.async_get_device(identifiers={("hue", "1234")})
    device_registry.async_update_device(device.id, name_by_user="Device Bla2")
    await hass.async_block_till_done()

    state = hass.states.async_all()[0]
    assert state.attributes.get(ATTR_FRIENDLY_NAME) == expected_friendly_name2

    device = device_registry.async_get_or_create(
        config_entry_id=config_entry.entry_id,
        identifiers={("hue", "5678")},
        name="New Device",
    )
    entity_registry.async_update_entity(state.entity_id, device_id=device.id)
    await hass.async_block_till_done()

    state = hass.states.async_all()[0]
    assert state.attributes.get(ATTR_FRIENDLY_NAME) == expected_friendly_name3


async def test_translation_key(hass: HomeAssistant) -> None:
    """Test translation key property."""
    mock_entity1 = entity.Entity()
    mock_entity1.hass = hass
    mock_entity1.entity_description = entity.EntityDescription(
        key="abc", translation_key="from_entity_description"
    )
    mock_entity1.entity_id = "hello.world"
    mock_entity1._attr_translation_key = "from_attr"
    assert mock_entity1.translation_key == "from_attr"

    mock_entity2 = entity.Entity()
    mock_entity2.hass = hass
    mock_entity2.entity_description = entity.EntityDescription(
        key="abc", translation_key="from_entity_description"
    )
    mock_entity2.entity_id = "hello.world"
    assert mock_entity2.translation_key == "from_entity_description"


async def test_repr_using_stringify_state() -> None:
    """Test that repr uses stringify state."""

    class MyEntity(MockEntity):
        """Mock entity."""

        @property
        def state(self):
            """Return the state."""
            raise ValueError("Boom")

    entity = MyEntity(entity_id="test.test", available=False)
    assert str(entity) == "<entity test.test=unavailable>"


async def test_warn_using_async_update_ha_state(
    hass: HomeAssistant, caplog: pytest.LogCaptureFixture
) -> None:
    """Test we warn once when using async_update_ha_state without force_update."""
    ent = entity.Entity()
    ent.hass = hass
    ent.platform = MockEntityPlatform(hass)
    ent.entity_id = "hello.world"
    error_message = "is using self.async_update_ha_state()"

    # When forcing, it should not trigger the warning
    caplog.clear()
    await ent.async_update_ha_state(force_refresh=True)
    assert error_message not in caplog.text

    # When not forcing, it should trigger the warning
    caplog.clear()
    await ent.async_update_ha_state()
    assert error_message in caplog.text

    # When not forcing, it should not trigger the warning again
    caplog.clear()
    await ent.async_update_ha_state()
    assert error_message not in caplog.text


async def test_warn_no_platform(
    hass: HomeAssistant, caplog: pytest.LogCaptureFixture
) -> None:
    """Test we warn am entity does not have a platform."""
    ent = entity.Entity()
    ent.hass = hass
    ent.platform = MockEntityPlatform(hass)
    ent.entity_id = "hello.world"
    error_message = "does not have a platform"

    # No warning if the entity has a platform
    caplog.clear()
    ent.async_write_ha_state()
    assert error_message not in caplog.text

    # Without a platform, it should trigger the warning
    ent.platform = None
    caplog.clear()
    ent.async_write_ha_state()
    assert error_message in caplog.text

    # Without a platform, it should not trigger the warning again
    caplog.clear()
    ent.async_write_ha_state()
    assert error_message not in caplog.text


async def test_invalid_state(
    hass: HomeAssistant, caplog: pytest.LogCaptureFixture
) -> None:
    """Test the entity helper catches InvalidState and sets state to unknown."""
    ent = entity.Entity()
    ent.entity_id = "test.test"
    ent.hass = hass

    ent._attr_state = "x" * 255
    ent.async_write_ha_state()
    assert hass.states.get("test.test").state == "x" * 255

    caplog.clear()
    ent._attr_state = "x" * 256
    ent.async_write_ha_state()
    assert hass.states.get("test.test").state == STATE_UNKNOWN
    assert (
        "homeassistant.helpers.entity",
        logging.ERROR,
        f"Failed to set state for test.test, fall back to {STATE_UNKNOWN}",
    ) in caplog.record_tuples

    ent._attr_state = "x" * 255
    ent.async_write_ha_state()
    assert hass.states.get("test.test").state == "x" * 255


async def test_suggest_report_issue_built_in(
    hass: HomeAssistant, caplog: pytest.LogCaptureFixture
) -> None:
    """Test _suggest_report_issue for an entity from a built-in integration."""
    mock_entity = entity.Entity()
    mock_entity.entity_id = "comp_test.test_entity"

    suggestion = mock_entity._suggest_report_issue()
    assert suggestion == (
        "create a bug report at https://github.com/home-assistant/core/issues"
        "?q=is%3Aopen+is%3Aissue"
    )

    mock_integration(hass, MockModule(domain="test"), built_in=True)
    platform = MockEntityPlatform(hass, domain="comp_test", platform_name="test")
    await platform.async_add_entities([mock_entity])

    suggestion = mock_entity._suggest_report_issue()
    assert suggestion == (
        "create a bug report at https://github.com/home-assistant/core/issues"
        "?q=is%3Aopen+is%3Aissue+label%3A%22integration%3A+test%22"
    )


async def test_suggest_report_issue_custom_component(
    hass: HomeAssistant, caplog: pytest.LogCaptureFixture
) -> None:
    """Test _suggest_report_issue for an entity from a custom component."""

    class CustomComponentEntity(entity.Entity):
        """Custom component entity."""

        __module__ = "custom_components.bla.sensor"

    mock_entity = CustomComponentEntity()
    mock_entity.entity_id = "comp_test.test_entity"

    suggestion = mock_entity._suggest_report_issue()
    assert suggestion == "report it to the custom integration author"

    mock_integration(
        hass,
        MockModule(
            domain="test", partial_manifest={"issue_tracker": "https://some_url"}
        ),
        built_in=False,
    )
    platform = MockEntityPlatform(hass, domain="comp_test", platform_name="test")
    await platform.async_add_entities([mock_entity])

    suggestion = mock_entity._suggest_report_issue()
    assert suggestion == "create a bug report at https://some_url"


async def test_reuse_entity_object_after_abort(hass: HomeAssistant) -> None:
    """Test reuse entity object."""
    platform = MockEntityPlatform(hass, domain="test")
    ent = entity.Entity()
    ent.entity_id = "invalid"
    with pytest.raises(HomeAssistantError, match="Invalid entity ID: invalid"):
        await platform.async_add_entities([ent])
    with pytest.raises(
        HomeAssistantError,
        match="Entity 'invalid' cannot be added a second time to an entity platform",
    ):
        await platform.async_add_entities([ent])


async def test_reuse_entity_object_after_entity_registry_remove(
    hass: HomeAssistant, entity_registry: er.EntityRegistry
) -> None:
    """Test reuse entity object."""
    entry = entity_registry.async_get_or_create("test", "test", "5678")
    platform = MockEntityPlatform(hass, domain="test", platform_name="test")
    ent = entity.Entity()
    ent._attr_unique_id = "5678"
    await platform.async_add_entities([ent])
    assert ent.registry_entry is entry
    assert len(hass.states.async_entity_ids()) == 1

    entity_registry.async_remove(entry.entity_id)
    await hass.async_block_till_done()
    assert len(hass.states.async_entity_ids()) == 0

    with pytest.raises(
        HomeAssistantError,
        match="Entity 'test.test_5678' cannot be added a second time",
    ):
        await platform.async_add_entities([ent])


async def test_reuse_entity_object_after_entity_registry_disabled(
    hass: HomeAssistant, entity_registry: er.EntityRegistry
) -> None:
    """Test reuse entity object."""
    entry = entity_registry.async_get_or_create("test", "test", "5678")
    platform = MockEntityPlatform(hass, domain="test", platform_name="test")
    ent = entity.Entity()
    ent._attr_unique_id = "5678"
    await platform.async_add_entities([ent])
    assert ent.registry_entry is entry
    assert len(hass.states.async_entity_ids()) == 1

    entity_registry.async_update_entity(
        entry.entity_id, disabled_by=er.RegistryEntryDisabler.USER
    )
    await hass.async_block_till_done()
    assert len(hass.states.async_entity_ids()) == 0

    with pytest.raises(
        HomeAssistantError,
        match="Entity 'test.test_5678' cannot be added a second time",
    ):
        await platform.async_add_entities([ent])


async def test_change_entity_id(
    hass: HomeAssistant, entity_registry: er.EntityRegistry
) -> None:
    """Test changing entity id."""
    result = []

    entry = entity_registry.async_get_or_create(
        "test", "test_platform", "5678", suggested_object_id="test"
    )
    assert entry.entity_id == "test.test"

    class MockEntity(entity.Entity):
        _attr_unique_id = "5678"

        def __init__(self) -> None:
            self.added_calls = []
            self.remove_calls = []

        async def async_added_to_hass(self):
            self.added_calls.append(None)
            self.async_on_remove(lambda: result.append(1))

        async def async_will_remove_from_hass(self):
            self.remove_calls.append(None)

    platform = MockEntityPlatform(hass, domain="test")
    ent = MockEntity()
    await platform.async_add_entities([ent])
    assert hass.states.get("test.test").state == STATE_UNKNOWN
    assert len(ent.added_calls) == 1

    entry = entity_registry.async_update_entity(
        entry.entity_id, new_entity_id="test.test2"
    )
    await hass.async_block_till_done()

    assert len(result) == 1
    assert len(ent.added_calls) == 2
    assert len(ent.remove_calls) == 1

    entity_registry.async_update_entity(entry.entity_id, new_entity_id="test.test3")
    await hass.async_block_till_done()

    assert len(result) == 2
    assert len(ent.added_calls) == 3
    assert len(ent.remove_calls) == 2


<<<<<<< HEAD
async def test_update_capabilities(
    hass: HomeAssistant,
    entity_registry: er.EntityRegistry,
) -> None:
    """Test entity capabilities are updated automatically."""
    platform = MockEntityPlatform(hass)

    entity = MockEntity(unique_id="qwer")
    await platform.async_add_entities([entity])

    entry = entity_registry.async_get(entity.entity_id)
    assert entry.capabilities is None
    assert entry.device_class is None
    assert entry.supported_features == 0

    entity._values["capability_attributes"] = {"bla": "blu"}
    entity._values["device_class"] = "some_class"
    entity._values["supported_features"] = 127
    entity.async_write_ha_state()
    entry = entity_registry.async_get(entity.entity_id)
    assert entry.capabilities == {"bla": "blu"}
    assert entry.original_device_class == "some_class"
    assert entry.supported_features == 127

    entity._values["capability_attributes"] = None
    entity._values["device_class"] = None
    entity._values["supported_features"] = None
    entity.async_write_ha_state()
    entry = entity_registry.async_get(entity.entity_id)
    assert entry.capabilities is None
    assert entry.original_device_class is None
    assert entry.supported_features == 0

    # Device class can be overridden by user, make sure that does not break the
    # automatic updating.
    entity_registry.async_update_entity(entity.entity_id, device_class="set_by_user")
    await hass.async_block_till_done()
    entry = entity_registry.async_get(entity.entity_id)
    assert entry.capabilities is None
    assert entry.original_device_class is None
    assert entry.supported_features == 0

    # This will not trigger a state change because the device class is shadowed
    # by the entity registry
    entity._values["device_class"] = "some_class"
    entity.async_write_ha_state()
    entry = entity_registry.async_get(entity.entity_id)
    assert entry.capabilities is None
    assert entry.original_device_class == "some_class"
    assert entry.supported_features == 0


async def test_update_capabilities_no_unique_id(
    hass: HomeAssistant,
    entity_registry: er.EntityRegistry,
) -> None:
    """Test entity capabilities are updated automatically."""
    platform = MockEntityPlatform(hass)

    entity = MockEntity()
    await platform.async_add_entities([entity])

    assert entity_registry.async_get(entity.entity_id) is None

    entity._values["capability_attributes"] = {"bla": "blu"}
    entity._values["supported_features"] = 127
    entity.async_write_ha_state()
    assert entity_registry.async_get(entity.entity_id) is None


async def test_update_capabilities_too_often(
    hass: HomeAssistant,
    caplog: pytest.LogCaptureFixture,
    entity_registry: er.EntityRegistry,
) -> None:
    """Test entity capabilities are updated automatically."""
    capabilities_too_often_warning = "is updating its capabilities too often"
    platform = MockEntityPlatform(hass)

    entity = MockEntity(unique_id="qwer")
    await platform.async_add_entities([entity])

    entry = entity_registry.async_get(entity.entity_id)
    assert entry.capabilities is None
    assert entry.device_class is None
    assert entry.supported_features == 0

    for supported_features in range(1, 100):
        entity._values["capability_attributes"] = {"bla": "blu"}
        entity._values["device_class"] = "some_class"
        entity._values["supported_features"] = supported_features
        entity.async_write_ha_state()
        entry = entity_registry.async_get(entity.entity_id)
        assert entry.capabilities == {"bla": "blu"}
        assert entry.original_device_class == "some_class"
        assert entry.supported_features == supported_features

    assert capabilities_too_often_warning not in caplog.text

    entity._values["capability_attributes"] = {"bla": "blu"}
    entity._values["device_class"] = "some_class"
    entity._values["supported_features"] = supported_features + 1
    entity.async_write_ha_state()
    entry = entity_registry.async_get(entity.entity_id)
    assert entry.capabilities == {"bla": "blu"}
    assert entry.original_device_class == "some_class"
    assert entry.supported_features == supported_features + 1

    assert capabilities_too_often_warning in caplog.text


async def test_update_capabilities_too_often_cooldown(
    hass: HomeAssistant,
    caplog: pytest.LogCaptureFixture,
    entity_registry: er.EntityRegistry,
    freezer: FrozenDateTimeFactory,
) -> None:
    """Test entity capabilities are updated automatically."""
    capabilities_too_often_warning = "is updating its capabilities too often"
    platform = MockEntityPlatform(hass)

    entity = MockEntity(unique_id="qwer")
    await platform.async_add_entities([entity])

    entry = entity_registry.async_get(entity.entity_id)
    assert entry.capabilities is None
    assert entry.device_class is None
    assert entry.supported_features == 0

    for supported_features in range(1, 100):
        entity._values["capability_attributes"] = {"bla": "blu"}
        entity._values["device_class"] = "some_class"
        entity._values["supported_features"] = supported_features
        entity.async_write_ha_state()
        entry = entity_registry.async_get(entity.entity_id)
        assert entry.capabilities == {"bla": "blu"}
        assert entry.original_device_class == "some_class"
        assert entry.supported_features == supported_features

    assert capabilities_too_often_warning not in caplog.text

    freezer.tick(timedelta(minutes=60) + timedelta(seconds=1))

    entity._values["capability_attributes"] = {"bla": "blu"}
    entity._values["device_class"] = "some_class"
    entity._values["supported_features"] = supported_features + 1
    entity.async_write_ha_state()
    entry = entity_registry.async_get(entity.entity_id)
    assert entry.capabilities == {"bla": "blu"}
    assert entry.original_device_class == "some_class"
    assert entry.supported_features == supported_features + 1

    assert capabilities_too_often_warning not in caplog.text
=======
def test_entity_description_as_dataclass(snapshot: SnapshotAssertion):
    """Test EntityDescription behaves like a dataclass."""

    obj = entity.EntityDescription("blah", device_class="test")
    with pytest.raises(dataclasses.FrozenInstanceError):
        obj.name = "mutate"
    with pytest.raises(dataclasses.FrozenInstanceError):
        delattr(obj, "name")

    assert obj == snapshot
    assert obj == entity.EntityDescription("blah", device_class="test")
    assert repr(obj) == snapshot


def test_extending_entity_description(snapshot: SnapshotAssertion):
    """Test extending entity descriptions."""

    @dataclasses.dataclass(frozen=True)
    class FrozenEntityDescription(entity.EntityDescription):
        extra: str = None

    obj = FrozenEntityDescription("blah", extra="foo", name="name")
    assert obj == snapshot
    assert obj == FrozenEntityDescription("blah", extra="foo", name="name")
    assert repr(obj) == snapshot

    # Try mutating
    with pytest.raises(dataclasses.FrozenInstanceError):
        obj.name = "mutate"
    with pytest.raises(dataclasses.FrozenInstanceError):
        delattr(obj, "name")

    @dataclasses.dataclass
    class ThawedEntityDescription(entity.EntityDescription):
        extra: str = None

    obj = ThawedEntityDescription("blah", extra="foo", name="name")
    assert obj == snapshot
    assert obj == ThawedEntityDescription("blah", extra="foo", name="name")
    assert repr(obj) == snapshot

    # Try mutating
    obj.name = "mutate"
    assert obj.name == "mutate"
    delattr(obj, "key")
    assert not hasattr(obj, "key")
>>>>>>> d2453532
<|MERGE_RESOLUTION|>--- conflicted
+++ resolved
@@ -8,7 +8,6 @@
 from typing import Any
 from unittest.mock import MagicMock, PropertyMock, patch
 
-from freezegun.api import FrozenDateTimeFactory
 import pytest
 from syrupy.assertion import SnapshotAssertion
 import voluptuous as vol
@@ -1661,161 +1660,6 @@
     assert len(ent.remove_calls) == 2
 
 
-<<<<<<< HEAD
-async def test_update_capabilities(
-    hass: HomeAssistant,
-    entity_registry: er.EntityRegistry,
-) -> None:
-    """Test entity capabilities are updated automatically."""
-    platform = MockEntityPlatform(hass)
-
-    entity = MockEntity(unique_id="qwer")
-    await platform.async_add_entities([entity])
-
-    entry = entity_registry.async_get(entity.entity_id)
-    assert entry.capabilities is None
-    assert entry.device_class is None
-    assert entry.supported_features == 0
-
-    entity._values["capability_attributes"] = {"bla": "blu"}
-    entity._values["device_class"] = "some_class"
-    entity._values["supported_features"] = 127
-    entity.async_write_ha_state()
-    entry = entity_registry.async_get(entity.entity_id)
-    assert entry.capabilities == {"bla": "blu"}
-    assert entry.original_device_class == "some_class"
-    assert entry.supported_features == 127
-
-    entity._values["capability_attributes"] = None
-    entity._values["device_class"] = None
-    entity._values["supported_features"] = None
-    entity.async_write_ha_state()
-    entry = entity_registry.async_get(entity.entity_id)
-    assert entry.capabilities is None
-    assert entry.original_device_class is None
-    assert entry.supported_features == 0
-
-    # Device class can be overridden by user, make sure that does not break the
-    # automatic updating.
-    entity_registry.async_update_entity(entity.entity_id, device_class="set_by_user")
-    await hass.async_block_till_done()
-    entry = entity_registry.async_get(entity.entity_id)
-    assert entry.capabilities is None
-    assert entry.original_device_class is None
-    assert entry.supported_features == 0
-
-    # This will not trigger a state change because the device class is shadowed
-    # by the entity registry
-    entity._values["device_class"] = "some_class"
-    entity.async_write_ha_state()
-    entry = entity_registry.async_get(entity.entity_id)
-    assert entry.capabilities is None
-    assert entry.original_device_class == "some_class"
-    assert entry.supported_features == 0
-
-
-async def test_update_capabilities_no_unique_id(
-    hass: HomeAssistant,
-    entity_registry: er.EntityRegistry,
-) -> None:
-    """Test entity capabilities are updated automatically."""
-    platform = MockEntityPlatform(hass)
-
-    entity = MockEntity()
-    await platform.async_add_entities([entity])
-
-    assert entity_registry.async_get(entity.entity_id) is None
-
-    entity._values["capability_attributes"] = {"bla": "blu"}
-    entity._values["supported_features"] = 127
-    entity.async_write_ha_state()
-    assert entity_registry.async_get(entity.entity_id) is None
-
-
-async def test_update_capabilities_too_often(
-    hass: HomeAssistant,
-    caplog: pytest.LogCaptureFixture,
-    entity_registry: er.EntityRegistry,
-) -> None:
-    """Test entity capabilities are updated automatically."""
-    capabilities_too_often_warning = "is updating its capabilities too often"
-    platform = MockEntityPlatform(hass)
-
-    entity = MockEntity(unique_id="qwer")
-    await platform.async_add_entities([entity])
-
-    entry = entity_registry.async_get(entity.entity_id)
-    assert entry.capabilities is None
-    assert entry.device_class is None
-    assert entry.supported_features == 0
-
-    for supported_features in range(1, 100):
-        entity._values["capability_attributes"] = {"bla": "blu"}
-        entity._values["device_class"] = "some_class"
-        entity._values["supported_features"] = supported_features
-        entity.async_write_ha_state()
-        entry = entity_registry.async_get(entity.entity_id)
-        assert entry.capabilities == {"bla": "blu"}
-        assert entry.original_device_class == "some_class"
-        assert entry.supported_features == supported_features
-
-    assert capabilities_too_often_warning not in caplog.text
-
-    entity._values["capability_attributes"] = {"bla": "blu"}
-    entity._values["device_class"] = "some_class"
-    entity._values["supported_features"] = supported_features + 1
-    entity.async_write_ha_state()
-    entry = entity_registry.async_get(entity.entity_id)
-    assert entry.capabilities == {"bla": "blu"}
-    assert entry.original_device_class == "some_class"
-    assert entry.supported_features == supported_features + 1
-
-    assert capabilities_too_often_warning in caplog.text
-
-
-async def test_update_capabilities_too_often_cooldown(
-    hass: HomeAssistant,
-    caplog: pytest.LogCaptureFixture,
-    entity_registry: er.EntityRegistry,
-    freezer: FrozenDateTimeFactory,
-) -> None:
-    """Test entity capabilities are updated automatically."""
-    capabilities_too_often_warning = "is updating its capabilities too often"
-    platform = MockEntityPlatform(hass)
-
-    entity = MockEntity(unique_id="qwer")
-    await platform.async_add_entities([entity])
-
-    entry = entity_registry.async_get(entity.entity_id)
-    assert entry.capabilities is None
-    assert entry.device_class is None
-    assert entry.supported_features == 0
-
-    for supported_features in range(1, 100):
-        entity._values["capability_attributes"] = {"bla": "blu"}
-        entity._values["device_class"] = "some_class"
-        entity._values["supported_features"] = supported_features
-        entity.async_write_ha_state()
-        entry = entity_registry.async_get(entity.entity_id)
-        assert entry.capabilities == {"bla": "blu"}
-        assert entry.original_device_class == "some_class"
-        assert entry.supported_features == supported_features
-
-    assert capabilities_too_often_warning not in caplog.text
-
-    freezer.tick(timedelta(minutes=60) + timedelta(seconds=1))
-
-    entity._values["capability_attributes"] = {"bla": "blu"}
-    entity._values["device_class"] = "some_class"
-    entity._values["supported_features"] = supported_features + 1
-    entity.async_write_ha_state()
-    entry = entity_registry.async_get(entity.entity_id)
-    assert entry.capabilities == {"bla": "blu"}
-    assert entry.original_device_class == "some_class"
-    assert entry.supported_features == supported_features + 1
-
-    assert capabilities_too_often_warning not in caplog.text
-=======
 def test_entity_description_as_dataclass(snapshot: SnapshotAssertion):
     """Test EntityDescription behaves like a dataclass."""
 
@@ -1861,5 +1705,4 @@
     obj.name = "mutate"
     assert obj.name == "mutate"
     delattr(obj, "key")
-    assert not hasattr(obj, "key")
->>>>>>> d2453532
+    assert not hasattr(obj, "key")