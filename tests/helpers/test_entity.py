"""Test the entity helper."""
import asyncio
from collections.abc import Iterable
import dataclasses
from datetime import timedelta
from enum import IntFlag
import logging
import threading
from typing import Any
from unittest.mock import MagicMock, PropertyMock, patch

from freezegun.api import FrozenDateTimeFactory
import pytest
from syrupy.assertion import SnapshotAssertion
import voluptuous as vol

from homeassistant.backports.functools import cached_property
from homeassistant.const import (
    ATTR_ATTRIBUTION,
    ATTR_DEVICE_CLASS,
    ATTR_FRIENDLY_NAME,
    STATE_UNAVAILABLE,
    STATE_UNKNOWN,
)
from homeassistant.core import Context, HomeAssistant, HomeAssistantError
from homeassistant.helpers import device_registry as dr, entity, entity_registry as er
from homeassistant.helpers.entity_component import async_update_entity
from homeassistant.helpers.typing import UNDEFINED, UndefinedType

from tests.common import (
    MockConfigEntry,
    MockEntity,
    MockEntityPlatform,
    MockModule,
    MockPlatform,
    mock_integration,
    mock_registry,
)


def test_generate_entity_id_requires_hass_or_ids() -> None:
    """Ensure we require at least hass or current ids."""
    with pytest.raises(ValueError):
        entity.generate_entity_id("test.{}", "hello world")


def test_generate_entity_id_given_keys() -> None:
    """Test generating an entity id given current ids."""
    assert (
        entity.generate_entity_id(
            "test.{}",
            "overwrite hidden true",
            current_ids=["test.overwrite_hidden_true"],
        )
        == "test.overwrite_hidden_true_2"
    )
    assert (
        entity.generate_entity_id(
            "test.{}", "overwrite hidden true", current_ids=["test.another_entity"]
        )
        == "test.overwrite_hidden_true"
    )


async def test_generate_entity_id_given_hass(hass: HomeAssistant) -> None:
    """Test generating an entity id given hass object."""
    hass.states.async_set("test.overwrite_hidden_true", "test")

    fmt = "test.{}"
    assert (
        entity.generate_entity_id(fmt, "overwrite hidden true", hass=hass)
        == "test.overwrite_hidden_true_2"
    )


async def test_async_update_support(hass: HomeAssistant) -> None:
    """Test async update getting called."""
    sync_update = []
    async_update = []

    class AsyncEntity(entity.Entity):
        """A test entity."""

        entity_id = "sensor.test"

        def update(self):
            """Update entity."""
            sync_update.append([1])

    ent = AsyncEntity()
    ent.hass = hass

    await ent.async_update_ha_state(True)

    assert len(sync_update) == 1
    assert len(async_update) == 0

    async def async_update_func():
        """Async update."""
        async_update.append(1)

    ent.async_update = async_update_func

    await ent.async_update_ha_state(True)

    assert len(sync_update) == 1
    assert len(async_update) == 1


async def test_device_class(hass: HomeAssistant) -> None:
    """Test device class attribute."""
    ent = entity.Entity()
    ent.entity_id = "test.overwrite_hidden_true"
    ent.hass = hass
    ent.async_write_ha_state()
    state = hass.states.get(ent.entity_id)
    assert state.attributes.get(ATTR_DEVICE_CLASS) is None

    ent._attr_device_class = "test_class"
    ent.async_write_ha_state()
    state = hass.states.get(ent.entity_id)
    assert state.attributes.get(ATTR_DEVICE_CLASS) == "test_class"


async def test_warn_slow_update(
    hass: HomeAssistant, caplog: pytest.LogCaptureFixture
) -> None:
    """Warn we log when entity update takes a long time."""
    update_call = False

    async def async_update():
        """Mock async update."""
        nonlocal update_call
        await asyncio.sleep(0.00001)
        update_call = True

    mock_entity = entity.Entity()
    mock_entity.hass = hass
    mock_entity.entity_id = "comp_test.test_entity"
    mock_entity.async_update = async_update

    fast_update_time = 0.0000001

    with patch.object(entity, "SLOW_UPDATE_WARNING", fast_update_time):
        await mock_entity.async_update_ha_state(True)
        assert str(fast_update_time) in caplog.text
        assert mock_entity.entity_id in caplog.text
        assert update_call


async def test_warn_slow_update_with_exception(
    hass: HomeAssistant, caplog: pytest.LogCaptureFixture
) -> None:
    """Warn we log when entity update takes a long time and trow exception."""
    update_call = False

    async def async_update():
        """Mock async update."""
        nonlocal update_call
        update_call = True
        await asyncio.sleep(0.00001)
        raise AssertionError("Fake update error")

    mock_entity = entity.Entity()
    mock_entity.hass = hass
    mock_entity.entity_id = "comp_test.test_entity"
    mock_entity.async_update = async_update

    fast_update_time = 0.0000001

    with patch.object(entity, "SLOW_UPDATE_WARNING", fast_update_time):
        await mock_entity.async_update_ha_state(True)
        assert str(fast_update_time) in caplog.text
        assert mock_entity.entity_id in caplog.text
        assert update_call


async def test_warn_slow_device_update_disabled(
    hass: HomeAssistant, caplog: pytest.LogCaptureFixture
) -> None:
    """Disable slow update warning with async_device_update."""
    update_call = False

    async def async_update():
        """Mock async update."""
        nonlocal update_call
        await asyncio.sleep(0.00001)
        update_call = True

    mock_entity = entity.Entity()
    mock_entity.hass = hass
    mock_entity.entity_id = "comp_test.test_entity"
    mock_entity.async_update = async_update

    fast_update_time = 0.0000001

    with patch.object(entity, "SLOW_UPDATE_WARNING", fast_update_time):
        await mock_entity.async_device_update(warning=False)
        assert str(fast_update_time) not in caplog.text
        assert mock_entity.entity_id not in caplog.text
        assert update_call


async def test_async_schedule_update_ha_state(hass: HomeAssistant) -> None:
    """Warn we log when entity update takes a long time and trow exception."""
    update_call = False

    async def async_update():
        """Mock async update."""
        nonlocal update_call
        update_call = True

    mock_entity = entity.Entity()
    mock_entity.hass = hass
    mock_entity.entity_id = "comp_test.test_entity"
    mock_entity.async_update = async_update

    mock_entity.async_schedule_update_ha_state(True)
    await hass.async_block_till_done()

    assert update_call is True


async def test_async_async_request_call_without_lock(hass: HomeAssistant) -> None:
    """Test for async_requests_call works without a lock."""
    updates = []

    class AsyncEntity(entity.Entity):
        """Test entity."""

        def __init__(self, entity_id):
            """Initialize Async test entity."""
            self.entity_id = entity_id
            self.hass = hass

        async def testhelper(self, count):
            """Helper function."""
            updates.append(count)

    ent_1 = AsyncEntity("light.test_1")
    ent_2 = AsyncEntity("light.test_2")
    try:
        job1 = ent_1.async_request_call(ent_1.testhelper(1))
        job2 = ent_2.async_request_call(ent_2.testhelper(2))

        await asyncio.gather(job1, job2)
        while True:
            if len(updates) >= 2:
                break
            await asyncio.sleep(0)
    finally:
        pass

    assert len(updates) == 2
    updates.sort()
    assert updates == [1, 2]


async def test_async_async_request_call_with_lock(hass: HomeAssistant) -> None:
    """Test for async_requests_call works with a semaphore."""
    updates = []

    test_semaphore = asyncio.Semaphore(1)

    class AsyncEntity(entity.Entity):
        """Test entity."""

        def __init__(self, entity_id, lock):
            """Initialize Async test entity."""
            self.entity_id = entity_id
            self.hass = hass
            self.parallel_updates = lock

        async def testhelper(self, count):
            """Helper function."""
            updates.append(count)

    ent_1 = AsyncEntity("light.test_1", test_semaphore)
    ent_2 = AsyncEntity("light.test_2", test_semaphore)

    try:
        assert test_semaphore.locked() is False
        await test_semaphore.acquire()
        assert test_semaphore.locked()

        job1 = ent_1.async_request_call(ent_1.testhelper(1))
        job2 = ent_2.async_request_call(ent_2.testhelper(2))

        hass.async_create_task(job1)
        hass.async_create_task(job2)

        assert len(updates) == 0
        assert updates == []
        assert test_semaphore._value == 0

        test_semaphore.release()

        while True:
            if len(updates) >= 2:
                break
            await asyncio.sleep(0)
    finally:
        test_semaphore.release()

    assert len(updates) == 2
    updates.sort()
    assert updates == [1, 2]


async def test_async_parallel_updates_with_zero(hass: HomeAssistant) -> None:
    """Test parallel updates with 0 (disabled)."""
    updates = []
    test_lock = asyncio.Event()

    class AsyncEntity(entity.Entity):
        """Test entity."""

        def __init__(self, entity_id, count):
            """Initialize Async test entity."""
            self.entity_id = entity_id
            self.hass = hass
            self._count = count

        async def async_update(self):
            """Test update."""
            updates.append(self._count)
            await test_lock.wait()

    ent_1 = AsyncEntity("sensor.test_1", 1)
    ent_2 = AsyncEntity("sensor.test_2", 2)

    try:
        ent_1.async_schedule_update_ha_state(True)
        ent_2.async_schedule_update_ha_state(True)

        while True:
            if len(updates) >= 2:
                break
            await asyncio.sleep(0)

        assert len(updates) == 2
        assert updates == [1, 2]
    finally:
        test_lock.set()


async def test_async_parallel_updates_with_zero_on_sync_update(
    hass: HomeAssistant,
) -> None:
    """Test parallel updates with 0 (disabled)."""
    updates = []
    test_lock = threading.Event()

    class AsyncEntity(entity.Entity):
        """Test entity."""

        def __init__(self, entity_id, count):
            """Initialize Async test entity."""
            self.entity_id = entity_id
            self.hass = hass
            self._count = count

        def update(self):
            """Test update."""
            updates.append(self._count)
            if not test_lock.wait(timeout=1):
                # if timeout populate more data to fail the test
                updates.append(self._count)

    ent_1 = AsyncEntity("sensor.test_1", 1)
    ent_2 = AsyncEntity("sensor.test_2", 2)

    try:
        ent_1.async_schedule_update_ha_state(True)
        ent_2.async_schedule_update_ha_state(True)

        while True:
            if len(updates) >= 2:
                break
            await asyncio.sleep(0)

        assert len(updates) == 2
        assert updates == [1, 2]
    finally:
        test_lock.set()
        await asyncio.sleep(0)


async def test_async_parallel_updates_with_one(hass: HomeAssistant) -> None:
    """Test parallel updates with 1 (sequential)."""
    updates = []
    test_lock = asyncio.Lock()
    test_semaphore = asyncio.Semaphore(1)

    class AsyncEntity(entity.Entity):
        """Test entity."""

        def __init__(self, entity_id, count):
            """Initialize Async test entity."""
            self.entity_id = entity_id
            self.hass = hass
            self._count = count
            self.parallel_updates = test_semaphore

        async def async_update(self):
            """Test update."""
            updates.append(self._count)
            await test_lock.acquire()

    ent_1 = AsyncEntity("sensor.test_1", 1)
    ent_2 = AsyncEntity("sensor.test_2", 2)
    ent_3 = AsyncEntity("sensor.test_3", 3)

    await test_lock.acquire()

    try:
        ent_1.async_schedule_update_ha_state(True)
        ent_2.async_schedule_update_ha_state(True)
        ent_3.async_schedule_update_ha_state(True)

        while True:
            if len(updates) >= 1:
                break
            await asyncio.sleep(0)

        assert len(updates) == 1
        assert updates == [1]

        updates.clear()
        test_lock.release()
        await asyncio.sleep(0)

        while True:
            if len(updates) >= 1:
                break
            await asyncio.sleep(0)

        assert len(updates) == 1
        assert updates == [2]

        updates.clear()
        test_lock.release()
        await asyncio.sleep(0)

        while True:
            if len(updates) >= 1:
                break
            await asyncio.sleep(0)

        assert len(updates) == 1
        assert updates == [3]

        updates.clear()
        test_lock.release()
        await asyncio.sleep(0)

    finally:
        # we may have more than one lock need to release in case test failed
        for _ in updates:
            test_lock.release()
            await asyncio.sleep(0)
        test_lock.release()


async def test_async_parallel_updates_with_two(hass: HomeAssistant) -> None:
    """Test parallel updates with 2 (parallel)."""
    updates = []
    test_lock = asyncio.Lock()
    test_semaphore = asyncio.Semaphore(2)

    class AsyncEntity(entity.Entity):
        """Test entity."""

        def __init__(self, entity_id, count):
            """Initialize Async test entity."""
            self.entity_id = entity_id
            self.hass = hass
            self._count = count
            self.parallel_updates = test_semaphore

        async def async_update(self):
            """Test update."""
            updates.append(self._count)
            await test_lock.acquire()

    ent_1 = AsyncEntity("sensor.test_1", 1)
    ent_2 = AsyncEntity("sensor.test_2", 2)
    ent_3 = AsyncEntity("sensor.test_3", 3)
    ent_4 = AsyncEntity("sensor.test_4", 4)

    await test_lock.acquire()

    try:
        ent_1.async_schedule_update_ha_state(True)
        ent_2.async_schedule_update_ha_state(True)
        ent_3.async_schedule_update_ha_state(True)
        ent_4.async_schedule_update_ha_state(True)

        while True:
            if len(updates) >= 2:
                break
            await asyncio.sleep(0)

        assert len(updates) == 2
        assert updates == [1, 2]

        updates.clear()
        test_lock.release()
        await asyncio.sleep(0)
        test_lock.release()
        await asyncio.sleep(0)

        while True:
            if len(updates) >= 2:
                break
            await asyncio.sleep(0)

        assert len(updates) == 2
        assert updates == [3, 4]

        updates.clear()
        test_lock.release()
        await asyncio.sleep(0)
        test_lock.release()
        await asyncio.sleep(0)
    finally:
        # we may have more than one lock need to release in case test failed
        for _ in updates:
            test_lock.release()
            await asyncio.sleep(0)
        test_lock.release()


async def test_async_parallel_updates_with_one_using_executor(
    hass: HomeAssistant,
) -> None:
    """Test parallel updates with 1 (sequential) using the executor."""
    test_semaphore = asyncio.Semaphore(1)
    locked = []

    class SyncEntity(entity.Entity):
        """Test entity."""

        def __init__(self, entity_id):
            """Initialize sync test entity."""
            self.entity_id = entity_id
            self.hass = hass
            self.parallel_updates = test_semaphore

        def update(self):
            """Test update."""
            locked.append(self.parallel_updates.locked())

    entities = [SyncEntity(f"sensor.test_{i}") for i in range(3)]

    await asyncio.gather(
        *[
            hass.async_create_task(
                ent.async_update_ha_state(True),
                f"Entity schedule update ha state {ent.entity_id}",
            )
            for ent in entities
        ]
    )

    assert locked == [True, True, True]


async def test_async_remove_no_platform(hass: HomeAssistant) -> None:
    """Test async_remove method when no platform set."""
    ent = entity.Entity()
    ent.hass = hass
    ent.entity_id = "test.test"
    ent.async_write_ha_state()
    assert len(hass.states.async_entity_ids()) == 1
    await ent.async_remove()
    assert len(hass.states.async_entity_ids()) == 0


async def test_async_remove_runs_callbacks(hass: HomeAssistant) -> None:
    """Test async_remove runs on_remove callback."""
    result = []

    platform = MockEntityPlatform(hass, domain="test")
    ent = entity.Entity()
    ent.entity_id = "test.test"
    await platform.async_add_entities([ent])
    ent.async_on_remove(lambda: result.append(1))
    await ent.async_remove()
    assert len(result) == 1


async def test_async_remove_ignores_in_flight_polling(hass: HomeAssistant) -> None:
    """Test in flight polling is ignored after removing."""
    result = []

    platform = MockEntityPlatform(hass, domain="test")
    ent = entity.Entity()
    ent.entity_id = "test.test"
    ent.async_on_remove(lambda: result.append(1))
    await platform.async_add_entities([ent])
    assert hass.states.get("test.test").state == STATE_UNKNOWN

    # Remove the entity from the entity registry
    await ent.async_remove()
    assert len(result) == 1
    assert hass.states.get("test.test") is None

    # Simulate an in-flight poll after the entity was removed
    ent.async_write_ha_state()
    assert len(result) == 1
    assert hass.states.get("test.test") is None


async def test_async_remove_twice(hass: HomeAssistant) -> None:
    """Test removing an entity twice only cleans up once."""
    result = []

    class MockEntity(entity.Entity):
        def __init__(self) -> None:
            self.remove_calls = []

        async def async_will_remove_from_hass(self):
            self.remove_calls.append(None)

    platform = MockEntityPlatform(hass, domain="test")
    ent = MockEntity()
    ent.hass = hass
    ent.entity_id = "test.test"
    ent.async_on_remove(lambda: result.append(1))
    await platform.async_add_entities([ent])
    assert hass.states.get("test.test").state == STATE_UNKNOWN

    await ent.async_remove()
    assert len(result) == 1
    assert len(ent.remove_calls) == 1

    await ent.async_remove()
    assert len(result) == 1
    assert len(ent.remove_calls) == 1


async def test_set_context(hass: HomeAssistant) -> None:
    """Test setting context."""
    context = Context()
    ent = entity.Entity()
    ent.hass = hass
    ent.entity_id = "hello.world"
    ent.async_set_context(context)
    ent.async_write_ha_state()
    assert hass.states.get("hello.world").context == context


async def test_set_context_expired(hass: HomeAssistant) -> None:
    """Test setting context."""
    context = Context()

    with patch("homeassistant.helpers.entity.CONTEXT_RECENT_TIME_SECONDS", -5):
        ent = entity.Entity()
        ent.hass = hass
        ent.entity_id = "hello.world"
        ent.async_set_context(context)
        ent.async_write_ha_state()

    assert hass.states.get("hello.world").context != context
    assert ent._context is None
    assert ent._context_set is None


async def test_warn_disabled(
    hass: HomeAssistant, caplog: pytest.LogCaptureFixture
) -> None:
    """Test we warn once if we write to a disabled entity."""
    entry = er.RegistryEntry(
        entity_id="hello.world",
        unique_id="test-unique-id",
        platform="test-platform",
        disabled_by=er.RegistryEntryDisabler.USER,
    )
    mock_registry(hass, {"hello.world": entry})

    ent = entity.Entity()
    ent.hass = hass
    ent.entity_id = "hello.world"
    ent.registry_entry = entry
    ent.platform = MagicMock(platform_name="test-platform")

    caplog.clear()
    ent.async_write_ha_state()
    assert hass.states.get("hello.world") is None
    assert "Entity hello.world is incorrectly being triggered" in caplog.text

    caplog.clear()
    ent.async_write_ha_state()
    assert hass.states.get("hello.world") is None
    assert caplog.text == ""


async def test_disabled_in_entity_registry(hass: HomeAssistant) -> None:
    """Test entity is removed if we disable entity registry entry."""
    entry = er.RegistryEntry(
        entity_id="hello.world",
        unique_id="test-unique-id",
        platform="test-platform",
        disabled_by=None,
    )
    registry = mock_registry(hass, {"hello.world": entry})

    ent = entity.Entity()
    ent.hass = hass
    ent.entity_id = "hello.world"
    ent.registry_entry = entry
    assert ent.enabled is True

    ent.add_to_platform_start(hass, MagicMock(platform_name="test-platform"), None)
    await ent.add_to_platform_finish()
    assert hass.states.get("hello.world") is not None

    entry2 = registry.async_update_entity(
        "hello.world", disabled_by=er.RegistryEntryDisabler.USER
    )
    await hass.async_block_till_done()
    assert entry2 != entry
    assert ent.registry_entry == entry2
    assert ent.enabled is False
    assert hass.states.get("hello.world") is None

    entry3 = registry.async_update_entity("hello.world", disabled_by=None)
    await hass.async_block_till_done()
    assert entry3 != entry2
    # Entry is no longer updated, entity is no longer tracking changes
    assert ent.registry_entry == entry2


async def test_capability_attrs(hass: HomeAssistant) -> None:
    """Test we still include capabilities even when unavailable."""
    with patch.object(
        entity.Entity, "available", PropertyMock(return_value=False)
    ), patch.object(
        entity.Entity,
        "capability_attributes",
        PropertyMock(return_value={"always": "there"}),
    ):
        ent = entity.Entity()
        ent.hass = hass
        ent.entity_id = "hello.world"
        ent.async_write_ha_state()

    state = hass.states.get("hello.world")
    assert state is not None
    assert state.state == STATE_UNAVAILABLE
    assert state.attributes["always"] == "there"


async def test_warn_slow_write_state(
    hass: HomeAssistant, caplog: pytest.LogCaptureFixture
) -> None:
    """Check that we log a warning if reading properties takes too long."""
    mock_entity = entity.Entity()
    mock_entity.hass = hass
    mock_entity.entity_id = "comp_test.test_entity"
    mock_entity.platform = MagicMock(platform_name="hue")

    with patch("homeassistant.helpers.entity.timer", side_effect=[0, 10]):
        mock_entity.async_write_ha_state()

    assert (
        "Updating state for comp_test.test_entity "
        "(<class 'homeassistant.helpers.entity.Entity'>) "
        "took 10.000 seconds. Please create a bug report at "
        "https://github.com/home-assistant/core/issues?"
        "q=is%3Aopen+is%3Aissue+label%3A%22integration%3A+hue%22"
    ) in caplog.text


async def test_warn_slow_write_state_custom_component(
    hass: HomeAssistant, caplog: pytest.LogCaptureFixture
) -> None:
    """Check that we log a warning if reading properties takes too long."""

    class CustomComponentEntity(entity.Entity):
        """Custom component entity."""

        __module__ = "custom_components.bla.sensor"

    mock_entity = CustomComponentEntity()
    mock_entity.hass = hass
    mock_entity.entity_id = "comp_test.test_entity"
    mock_entity.platform = MagicMock(platform_name="hue")

    with patch("homeassistant.helpers.entity.timer", side_effect=[0, 10]):
        mock_entity.async_write_ha_state()

    assert (
        "Updating state for comp_test.test_entity (<class 'custom_components.bla.sensor"
        ".test_warn_slow_write_state_custom_component.<locals>.CustomComponentEntity'>)"
        " took 10.000 seconds. Please report it to the author of the 'hue' custom "
        "integration"
    ) in caplog.text


async def test_setup_source(hass: HomeAssistant) -> None:
    """Check that we register sources correctly."""
    platform = MockEntityPlatform(hass)

    entity_platform = MockEntity(name="Platform Config Source")
    await platform.async_add_entities([entity_platform])

    platform.config_entry = MockConfigEntry()
    entity_entry = MockEntity(name="Config Entry Source")
    await platform.async_add_entities([entity_entry])

    assert entity.entity_sources(hass) == {
        "test_domain.platform_config_source": {
            "custom_component": False,
            "domain": "test_platform",
        },
        "test_domain.config_entry_source": {
            "config_entry": platform.config_entry.entry_id,
            "custom_component": False,
            "domain": "test_platform",
        },
    }

    await platform.async_reset()

    assert entity.entity_sources(hass) == {}


async def test_removing_entity_unavailable(hass: HomeAssistant) -> None:
    """Test removing an entity that is still registered creates an unavailable state."""
    platform = MockEntityPlatform(hass, domain="hello")
    ent = entity.Entity()
    ent.entity_id = "hello.world"
    ent._attr_unique_id = "test-unique-id"
    await platform.async_add_entities([ent])

    state = hass.states.get("hello.world")
    assert state is not None
    assert state.state == STATE_UNKNOWN

    await ent.async_remove()

    state = hass.states.get("hello.world")
    assert state is not None
    assert state.state == STATE_UNAVAILABLE


async def test_get_supported_features_entity_registry(
    hass: HomeAssistant, entity_registry: er.EntityRegistry
) -> None:
    """Test get_supported_features falls back to entity registry."""
    entity_id = entity_registry.async_get_or_create(
        "hello", "world", "5678", supported_features=456
    ).entity_id
    assert entity.get_supported_features(hass, entity_id) == 456


async def test_get_supported_features_prioritize_state(
    hass: HomeAssistant, entity_registry: er.EntityRegistry
) -> None:
    """Test get_supported_features gives priority to state."""
    entity_id = entity_registry.async_get_or_create(
        "hello", "world", "5678", supported_features=456
    ).entity_id
    assert entity.get_supported_features(hass, entity_id) == 456

    hass.states.async_set(entity_id, None, {"supported_features": 123})

    assert entity.get_supported_features(hass, entity_id) == 123


async def test_get_supported_features_raises_on_unknown(hass: HomeAssistant) -> None:
    """Test get_supported_features raises on unknown entity_id."""
    with pytest.raises(HomeAssistantError):
        entity.get_supported_features(hass, "hello.world")


async def test_float_conversion(hass: HomeAssistant) -> None:
    """Test conversion of float state to string rounds."""
    assert 2.4 + 1.2 != 3.6
    with patch.object(entity.Entity, "state", PropertyMock(return_value=2.4 + 1.2)):
        ent = entity.Entity()
        ent.hass = hass
        ent.entity_id = "hello.world"
        ent.async_write_ha_state()

    state = hass.states.get("hello.world")
    assert state is not None
    assert state.state == "3.6"


async def test_attribution_attribute(hass: HomeAssistant) -> None:
    """Test attribution attribute."""
    mock_entity = entity.Entity()
    mock_entity.hass = hass
    mock_entity.entity_id = "hello.world"
    mock_entity._attr_attribution = "Home Assistant"

    mock_entity.async_schedule_update_ha_state(True)
    await hass.async_block_till_done()

    state = hass.states.get(mock_entity.entity_id)
    assert state.attributes.get(ATTR_ATTRIBUTION) == "Home Assistant"


async def test_entity_category_property(hass: HomeAssistant) -> None:
    """Test entity category property."""
    mock_entity1 = entity.Entity()
    mock_entity1.hass = hass
    mock_entity1.entity_description = entity.EntityDescription(
        key="abc", entity_category="ignore_me"
    )
    mock_entity1.entity_id = "hello.world"
    mock_entity1._attr_entity_category = entity.EntityCategory.CONFIG
    assert mock_entity1.entity_category == "config"

    mock_entity2 = entity.Entity()
    mock_entity2.hass = hass
    mock_entity2.entity_description = entity.EntityDescription(
        key="abc", entity_category=entity.EntityCategory.CONFIG
    )
    mock_entity2.entity_id = "hello.world"
    assert mock_entity2.entity_category == "config"


@pytest.mark.parametrize(
    ("value", "expected"),
    (
        ("config", entity.EntityCategory.CONFIG),
        ("diagnostic", entity.EntityCategory.DIAGNOSTIC),
    ),
)
def test_entity_category_schema(value, expected) -> None:
    """Test entity category schema."""
    schema = vol.Schema(entity.ENTITY_CATEGORIES_SCHEMA)
    result = schema(value)
    assert result == expected
    assert isinstance(result, entity.EntityCategory)


@pytest.mark.parametrize("value", (None, "non_existing"))
def test_entity_category_schema_error(value) -> None:
    """Test entity category schema."""
    schema = vol.Schema(entity.ENTITY_CATEGORIES_SCHEMA)
    with pytest.raises(
        vol.Invalid,
        match=r"expected EntityCategory or one of 'config', 'diagnostic'",
    ):
        schema(value)


async def test_entity_description_fallback() -> None:
    """Test entity description has same defaults as entity."""
    ent = entity.Entity()
    ent_with_description = entity.Entity()
    ent_with_description.entity_description = entity.EntityDescription(key="test")

    for field in dataclasses.fields(entity.EntityDescription._dataclass):
        if field.name == "key":
            continue

        assert getattr(ent, field.name) == getattr(ent_with_description, field.name)


async def _test_friendly_name(
    hass: HomeAssistant,
    ent: entity.Entity,
    expected_friendly_name: str | None,
) -> None:
    """Test friendly name."""

    async def async_setup_entry(hass, config_entry, async_add_entities):
        """Mock setup entry method."""
        async_add_entities([ent])
        return True

    platform = MockPlatform(async_setup_entry=async_setup_entry)
    config_entry = MockConfigEntry(entry_id="super-mock-id")
    config_entry.add_to_hass(hass)
    entity_platform = MockEntityPlatform(
        hass, platform_name=config_entry.domain, platform=platform
    )

    assert await entity_platform.async_setup_entry(config_entry)
    await hass.async_block_till_done()

    assert len(hass.states.async_entity_ids()) == 1
    state = hass.states.async_all()[0]
    assert state.attributes.get(ATTR_FRIENDLY_NAME) == expected_friendly_name

    await async_update_entity(hass, ent.entity_id)
    assert state.attributes.get(ATTR_FRIENDLY_NAME) == expected_friendly_name


@pytest.mark.parametrize(
    (
        "has_entity_name",
        "entity_name",
        "device_name",
        "expected_friendly_name",
    ),
    (
        (False, "Entity Blu", "Device Bla", "Entity Blu"),
        (False, None, "Device Bla", None),
        (True, "Entity Blu", "Device Bla", "Device Bla Entity Blu"),
        (True, None, "Device Bla", "Device Bla"),
        (True, "Entity Blu", UNDEFINED, "Entity Blu"),
        (True, "Entity Blu", None, "Mock Title Entity Blu"),
    ),
)
async def test_friendly_name_attr(
    hass: HomeAssistant,
    has_entity_name: bool,
    entity_name: str | None,
    device_name: str | None | UndefinedType,
    expected_friendly_name: str | None,
) -> None:
    """Test friendly name when the entity uses _attr_*."""

    ent = MockEntity(
        unique_id="qwer",
        device_info={
            "identifiers": {("hue", "1234")},
            "connections": {(dr.CONNECTION_NETWORK_MAC, "abcd")},
            "name": device_name,
        },
    )
    ent._attr_has_entity_name = has_entity_name
    ent._attr_name = entity_name
    await _test_friendly_name(
        hass,
        ent,
        expected_friendly_name,
    )


@pytest.mark.parametrize(
    ("has_entity_name", "entity_name", "expected_friendly_name"),
    (
        (False, "Entity Blu", "Entity Blu"),
        (False, None, None),
        (False, UNDEFINED, None),
        (True, "Entity Blu", "Device Bla Entity Blu"),
        (True, None, "Device Bla"),
        (True, UNDEFINED, "Device Bla None"),
    ),
)
async def test_friendly_name_description(
    hass: HomeAssistant,
    has_entity_name: bool,
    entity_name: str | None,
    expected_friendly_name: str | None,
) -> None:
    """Test friendly name when the entity has an entity description."""

    ent = MockEntity(
        unique_id="qwer",
        device_info={
            "identifiers": {("hue", "1234")},
            "connections": {(dr.CONNECTION_NETWORK_MAC, "abcd")},
            "name": "Device Bla",
        },
    )
    ent.entity_description = entity.EntityDescription(
        "test", has_entity_name=has_entity_name, name=entity_name
    )
    await _test_friendly_name(
        hass,
        ent,
        expected_friendly_name,
    )


@pytest.mark.parametrize(
    ("has_entity_name", "entity_name", "expected_friendly_name"),
    (
        (False, "Entity Blu", "Entity Blu"),
        (False, None, None),
        (False, UNDEFINED, None),
        (True, "Entity Blu", "Device Bla Entity Blu"),
        (True, None, "Device Bla"),
        (True, UNDEFINED, "Device Bla English cls"),
    ),
)
async def test_friendly_name_description_device_class_name(
    hass: HomeAssistant,
    has_entity_name: bool,
    entity_name: str | None,
    expected_friendly_name: str | None,
) -> None:
    """Test friendly name when the entity has an entity description."""

    translations = {
        "en": {"component.test_domain.entity_component.test_class.name": "English cls"},
    }

    async def async_get_translations(
        hass: HomeAssistant,
        language: str,
        category: str,
        integrations: Iterable[str] | None = None,
        config_flow: bool | None = None,
    ) -> dict[str, Any]:
        """Return all backend translations."""
        return translations[language]

    class DeviceClassNameMockEntity(MockEntity):
        def _default_to_device_class_name(self) -> bool:
            """Return True if an unnamed entity should be named by its device class."""
            return True

    ent = DeviceClassNameMockEntity(
        unique_id="qwer",
        device_info={
            "identifiers": {("hue", "1234")},
            "connections": {(dr.CONNECTION_NETWORK_MAC, "abcd")},
            "name": "Device Bla",
        },
    )
    ent.entity_description = entity.EntityDescription(
        "test",
        device_class="test_class",
        has_entity_name=has_entity_name,
        name=entity_name,
    )
    with patch(
        "homeassistant.helpers.entity_platform.translation.async_get_translations",
        side_effect=async_get_translations,
    ):
        await _test_friendly_name(
            hass,
            ent,
            expected_friendly_name,
        )


@pytest.mark.parametrize(
    (
        "has_entity_name",
        "translation_key",
        "translations",
        "placeholders",
        "expected_friendly_name",
    ),
    (
        (False, None, None, None, "Entity Blu"),
        (True, None, None, None, "Device Bla Entity Blu"),
        (
            True,
            "test_entity",
            {
                "en": {
                    "component.test.entity.test_domain.test_entity.name": "English ent"
                },
            },
            None,
            "Device Bla English ent",
        ),
        (
            True,
            "test_entity",
            {
                "en": {
                    "component.test.entity.test_domain.test_entity.name": "{placeholder} English ent"
                },
            },
            {"placeholder": "special"},
            "Device Bla special English ent",
        ),
        (
            True,
            "test_entity",
            {
                "en": {
                    "component.test.entity.test_domain.test_entity.name": "English ent {placeholder}"
                },
            },
            {"placeholder": "special"},
            "Device Bla English ent special",
        ),
    ),
)
async def test_entity_name_translation_placeholders(
    hass: HomeAssistant,
    has_entity_name: bool,
    translation_key: str | None,
    translations: dict[str, str] | None,
    placeholders: dict[str, str] | None,
    expected_friendly_name: str | None,
) -> None:
    """Test friendly name when the entity name translation has placeholders."""

    async def async_get_translations(
        hass: HomeAssistant,
        language: str,
        category: str,
        integrations: Iterable[str] | None = None,
        config_flow: bool | None = None,
    ) -> dict[str, Any]:
        """Return all backend translations."""
        return translations[language]

    ent = MockEntity(
        unique_id="qwer",
        device_info={
            "identifiers": {("hue", "1234")},
            "connections": {(dr.CONNECTION_NETWORK_MAC, "abcd")},
            "name": "Device Bla",
        },
    )
    ent.entity_description = entity.EntityDescription(
        "test",
        has_entity_name=has_entity_name,
        translation_key=translation_key,
        name="Entity Blu",
    )
    if placeholders is not None:
        ent._attr_translation_placeholders = placeholders
    with patch(
        "homeassistant.helpers.entity_platform.translation.async_get_translations",
        side_effect=async_get_translations,
    ):
        await _test_friendly_name(hass, ent, expected_friendly_name)


@pytest.mark.parametrize(
    (
        "translation_key",
        "translations",
        "placeholders",
        "release_channel",
        "expected_error",
    ),
    (
        (
            "test_entity",
            {
                "en": {
                    "component.test.entity.test_domain.test_entity.name": "{placeholder} English ent {2ndplaceholder}"
                },
            },
            {"placeholder": "special"},
            "stable",
            (
                "has translation placeholders '{'placeholder': 'special'}' which do "
                "not match the name '{placeholder} English ent {2ndplaceholder}'"
            ),
        ),
        (
            "test_entity",
            {
                "en": {
                    "component.test.entity.test_domain.test_entity.name": "{placeholder} English ent {2ndplaceholder}"
                },
            },
            {"placeholder": "special"},
            "beta",
            "HomeAssistantError: Missing placeholder '2ndplaceholder'",
        ),
        (
            "test_entity",
            {
                "en": {
                    "component.test.entity.test_domain.test_entity.name": "{placeholder} English ent"
                },
            },
            None,
            "stable",
            (
                "has translation placeholders '{}' which do "
                "not match the name '{placeholder} English ent'"
            ),
        ),
    ),
)
async def test_entity_name_translation_placeholder_errors(
    hass: HomeAssistant,
    translation_key: str | None,
    translations: dict[str, str] | None,
    placeholders: dict[str, str] | None,
    release_channel: str,
    expected_error: str,
    caplog: pytest.LogCaptureFixture,
) -> None:
    """Test entity name translation has placeholder issues."""

    async def async_get_translations(
        hass: HomeAssistant,
        language: str,
        category: str,
        integrations: Iterable[str] | None = None,
        config_flow: bool | None = None,
    ) -> dict[str, Any]:
        """Return all backend translations."""
        return translations[language]

    async def async_setup_entry(hass, config_entry, async_add_entities):
        """Mock setup entry method."""
        async_add_entities([ent])
        return True

    ent = MockEntity(
        unique_id="qwer",
    )
    ent.entity_description = entity.EntityDescription(
        "test",
        has_entity_name=True,
        translation_key=translation_key,
        name="Entity Blu",
    )
    if placeholders is not None:
        ent._attr_translation_placeholders = placeholders

    platform = MockPlatform(async_setup_entry=async_setup_entry)
    config_entry = MockConfigEntry(entry_id="super-mock-id")
    config_entry.add_to_hass(hass)
    entity_platform = MockEntityPlatform(
        hass, platform_name=config_entry.domain, platform=platform
    )

    caplog.clear()

    with patch(
        "homeassistant.helpers.entity_platform.translation.async_get_translations",
        side_effect=async_get_translations,
    ), patch(
        "homeassistant.helpers.entity.get_release_channel", return_value=release_channel
    ):
        await entity_platform.async_setup_entry(config_entry)

    assert expected_error in caplog.text


@pytest.mark.parametrize(
    ("has_entity_name", "entity_name", "expected_friendly_name"),
    (
        (False, "Entity Blu", "Entity Blu"),
        (False, None, None),
        (False, UNDEFINED, None),
        (True, "Entity Blu", "Device Bla Entity Blu"),
        (True, None, "Device Bla"),
        (True, UNDEFINED, "Device Bla None"),
    ),
)
async def test_friendly_name_property(
    hass: HomeAssistant,
    has_entity_name: bool,
    entity_name: str | None,
    expected_friendly_name: str | None,
) -> None:
    """Test friendly name when the entity has overridden the name property."""

    ent = MockEntity(
        unique_id="qwer",
        device_info={
            "identifiers": {("hue", "1234")},
            "connections": {(dr.CONNECTION_NETWORK_MAC, "abcd")},
            "name": "Device Bla",
        },
        has_entity_name=has_entity_name,
        name=entity_name,
    )
    await _test_friendly_name(
        hass,
        ent,
        expected_friendly_name,
    )


@pytest.mark.parametrize(
    ("has_entity_name", "entity_name", "expected_friendly_name"),
    (
        (False, "Entity Blu", "Entity Blu"),
        (False, None, None),
        (False, UNDEFINED, None),
        (True, "Entity Blu", "Device Bla Entity Blu"),
        (True, None, "Device Bla"),
        # Won't use the device class name because the entity overrides the name property
        (True, UNDEFINED, "Device Bla None"),
    ),
)
async def test_friendly_name_property_device_class_name(
    hass: HomeAssistant,
    has_entity_name: bool,
    entity_name: str | None,
    expected_friendly_name: str | None,
) -> None:
    """Test friendly name when the entity has overridden the name property."""

    translations = {
        "en": {"component.test_domain.entity_component.test_class.name": "English cls"},
    }

    async def async_get_translations(
        hass: HomeAssistant,
        language: str,
        category: str,
        integrations: Iterable[str] | None = None,
        config_flow: bool | None = None,
    ) -> dict[str, Any]:
        """Return all backend translations."""
        return translations[language]

    class DeviceClassNameMockEntity(MockEntity):
        def _default_to_device_class_name(self) -> bool:
            """Return True if an unnamed entity should be named by its device class."""
            return True

    ent = DeviceClassNameMockEntity(
        unique_id="qwer",
        device_class="test_class",
        device_info={
            "identifiers": {("hue", "1234")},
            "connections": {(dr.CONNECTION_NETWORK_MAC, "abcd")},
            "name": "Device Bla",
        },
        has_entity_name=has_entity_name,
        name=entity_name,
    )
    with patch(
        "homeassistant.helpers.entity_platform.translation.async_get_translations",
        side_effect=async_get_translations,
    ):
        await _test_friendly_name(
            hass,
            ent,
            expected_friendly_name,
        )


@pytest.mark.parametrize(
    ("has_entity_name", "expected_friendly_name"),
    (
        (False, None),
        (True, "Device Bla English cls"),
    ),
)
async def test_friendly_name_device_class_name(
    hass: HomeAssistant,
    has_entity_name: bool,
    expected_friendly_name: str | None,
) -> None:
    """Test friendly name when the entity has not set the name in any way."""

    translations = {
        "en": {"component.test_domain.entity_component.test_class.name": "English cls"},
    }

    async def async_get_translations(
        hass: HomeAssistant,
        language: str,
        category: str,
        integrations: Iterable[str] | None = None,
        config_flow: bool | None = None,
    ) -> dict[str, Any]:
        """Return all backend translations."""
        return translations[language]

    class DeviceClassNameMockEntity(MockEntity):
        def _default_to_device_class_name(self) -> bool:
            """Return True if an unnamed entity should be named by its device class."""
            return True

    ent = DeviceClassNameMockEntity(
        unique_id="qwer",
        device_class="test_class",
        device_info={
            "identifiers": {("hue", "1234")},
            "connections": {(dr.CONNECTION_NETWORK_MAC, "abcd")},
            "name": "Device Bla",
        },
        has_entity_name=has_entity_name,
    )
    with patch(
        "homeassistant.helpers.entity_platform.translation.async_get_translations",
        side_effect=async_get_translations,
    ):
        await _test_friendly_name(
            hass,
            ent,
            expected_friendly_name,
        )


@pytest.mark.parametrize(
    (
        "entity_name",
        "expected_friendly_name1",
        "expected_friendly_name2",
        "expected_friendly_name3",
    ),
    (
        (
            "Entity Blu",
            "Device Bla Entity Blu",
            "Device Bla2 Entity Blu",
            "New Device Entity Blu",
        ),
        (
            None,
            "Device Bla",
            "Device Bla2",
            "New Device",
        ),
    ),
)
async def test_friendly_name_updated(
    hass: HomeAssistant,
    device_registry: dr.DeviceRegistry,
    entity_registry: er.EntityRegistry,
    entity_name: str | None,
    expected_friendly_name1: str,
    expected_friendly_name2: str,
    expected_friendly_name3: str,
) -> None:
    """Test friendly name is updated when device or entity registry updates."""

    async def async_setup_entry(hass, config_entry, async_add_entities):
        """Mock setup entry method."""
        async_add_entities(
            [
                MockEntity(
                    unique_id="qwer",
                    device_info={
                        "identifiers": {("hue", "1234")},
                        "connections": {(dr.CONNECTION_NETWORK_MAC, "abcd")},
                        "name": "Device Bla",
                    },
                    has_entity_name=True,
                    name=entity_name,
                ),
            ]
        )
        return True

    platform = MockPlatform(async_setup_entry=async_setup_entry)
    config_entry = MockConfigEntry(entry_id="super-mock-id")
    config_entry.add_to_hass(hass)
    entity_platform = MockEntityPlatform(
        hass, platform_name=config_entry.domain, platform=platform
    )

    assert await entity_platform.async_setup_entry(config_entry)
    await hass.async_block_till_done()

    assert len(hass.states.async_entity_ids()) == 1
    state = hass.states.async_all()[0]
    assert state.attributes.get(ATTR_FRIENDLY_NAME) == expected_friendly_name1

    device = device_registry.async_get_device(identifiers={("hue", "1234")})
    device_registry.async_update_device(device.id, name_by_user="Device Bla2")
    await hass.async_block_till_done()

    state = hass.states.async_all()[0]
    assert state.attributes.get(ATTR_FRIENDLY_NAME) == expected_friendly_name2

    device = device_registry.async_get_or_create(
        config_entry_id=config_entry.entry_id,
        identifiers={("hue", "5678")},
        name="New Device",
    )
    entity_registry.async_update_entity(state.entity_id, device_id=device.id)
    await hass.async_block_till_done()

    state = hass.states.async_all()[0]
    assert state.attributes.get(ATTR_FRIENDLY_NAME) == expected_friendly_name3


async def test_translation_key(hass: HomeAssistant) -> None:
    """Test translation key property."""
    mock_entity1 = entity.Entity()
    mock_entity1.hass = hass
    mock_entity1.entity_description = entity.EntityDescription(
        key="abc", translation_key="from_entity_description"
    )
    mock_entity1.entity_id = "hello.world"
    mock_entity1._attr_translation_key = "from_attr"
    assert mock_entity1.translation_key == "from_attr"

    mock_entity2 = entity.Entity()
    mock_entity2.hass = hass
    mock_entity2.entity_description = entity.EntityDescription(
        key="abc", translation_key="from_entity_description"
    )
    mock_entity2.entity_id = "hello.world"
    assert mock_entity2.translation_key == "from_entity_description"


async def test_repr(hass) -> None:
    """Test Entity.__repr__."""

    class MyEntity(MockEntity):
        """Mock entity."""

        @property
        def state(self):
            """Return the state."""
            raise ValueError("Boom")

    platform = MockEntityPlatform(hass, domain="hello")
    my_entity = MyEntity(entity_id="test.test", available=False)

    # Not yet added
    assert str(my_entity) == "<entity unknown.unknown=unknown>"

    # Added
    await platform.async_add_entities([my_entity])
    assert str(my_entity) == "<entity test.test=unavailable>"

    # Removed
    await platform.async_remove_entity(my_entity.entity_id)
    assert str(my_entity) == "<entity unknown.unknown=unknown>"


async def test_warn_using_async_update_ha_state(
    hass: HomeAssistant, caplog: pytest.LogCaptureFixture
) -> None:
    """Test we warn once when using async_update_ha_state without force_update."""
    ent = entity.Entity()
    ent.hass = hass
    ent.platform = MockEntityPlatform(hass)
    ent.entity_id = "hello.world"
    error_message = "is using self.async_update_ha_state()"

    # When forcing, it should not trigger the warning
    caplog.clear()
    await ent.async_update_ha_state(force_refresh=True)
    assert error_message not in caplog.text

    # When not forcing, it should trigger the warning
    caplog.clear()
    await ent.async_update_ha_state()
    assert error_message in caplog.text

    # When not forcing, it should not trigger the warning again
    caplog.clear()
    await ent.async_update_ha_state()
    assert error_message not in caplog.text


async def test_warn_no_platform(
    hass: HomeAssistant, caplog: pytest.LogCaptureFixture
) -> None:
    """Test we warn am entity does not have a platform."""
    ent = entity.Entity()
    ent.hass = hass
    ent.platform = MockEntityPlatform(hass)
    ent.entity_id = "hello.world"
    error_message = "does not have a platform"

    # No warning if the entity has a platform
    caplog.clear()
    ent.async_write_ha_state()
    assert error_message not in caplog.text

    # Without a platform, it should trigger the warning
    ent.platform = None
    caplog.clear()
    ent.async_write_ha_state()
    assert error_message in caplog.text

    # Without a platform, it should not trigger the warning again
    caplog.clear()
    ent.async_write_ha_state()
    assert error_message not in caplog.text


async def test_invalid_state(
    hass: HomeAssistant, caplog: pytest.LogCaptureFixture
) -> None:
    """Test the entity helper catches InvalidState and sets state to unknown."""
    ent = entity.Entity()
    ent.entity_id = "test.test"
    ent.hass = hass

    ent._attr_state = "x" * 255
    ent.async_write_ha_state()
    assert hass.states.get("test.test").state == "x" * 255

    caplog.clear()
    ent._attr_state = "x" * 256
    ent.async_write_ha_state()
    assert hass.states.get("test.test").state == STATE_UNKNOWN
    assert (
        "homeassistant.helpers.entity",
        logging.ERROR,
        f"Failed to set state for test.test, fall back to {STATE_UNKNOWN}",
    ) in caplog.record_tuples

    ent._attr_state = "x" * 255
    ent.async_write_ha_state()
    assert hass.states.get("test.test").state == "x" * 255


async def test_suggest_report_issue_built_in(
    hass: HomeAssistant, caplog: pytest.LogCaptureFixture
) -> None:
    """Test _suggest_report_issue for an entity from a built-in integration."""
    mock_entity = entity.Entity()
    mock_entity.entity_id = "comp_test.test_entity"

    suggestion = mock_entity._suggest_report_issue()
    assert suggestion == (
        "create a bug report at https://github.com/home-assistant/core/issues"
        "?q=is%3Aopen+is%3Aissue"
    )

    mock_integration(hass, MockModule(domain="test"), built_in=True)
    platform = MockEntityPlatform(hass, domain="comp_test", platform_name="test")
    await platform.async_add_entities([mock_entity])

    suggestion = mock_entity._suggest_report_issue()
    assert suggestion == (
        "create a bug report at https://github.com/home-assistant/core/issues"
        "?q=is%3Aopen+is%3Aissue+label%3A%22integration%3A+test%22"
    )


async def test_suggest_report_issue_custom_component(
    hass: HomeAssistant, caplog: pytest.LogCaptureFixture
) -> None:
    """Test _suggest_report_issue for an entity from a custom component."""

    class CustomComponentEntity(entity.Entity):
        """Custom component entity."""

        __module__ = "custom_components.bla.sensor"

    mock_entity = CustomComponentEntity()
    mock_entity.entity_id = "comp_test.test_entity"

    suggestion = mock_entity._suggest_report_issue()
    assert suggestion == "report it to the custom integration author"

    mock_integration(
        hass,
        MockModule(
            domain="test", partial_manifest={"issue_tracker": "https://some_url"}
        ),
        built_in=False,
    )
    platform = MockEntityPlatform(hass, domain="comp_test", platform_name="test")
    await platform.async_add_entities([mock_entity])

    suggestion = mock_entity._suggest_report_issue()
    assert suggestion == "create a bug report at https://some_url"


async def test_reuse_entity_object_after_abort(
    hass: HomeAssistant, caplog: pytest.LogCaptureFixture
) -> None:
    """Test reuse entity object."""
    platform = MockEntityPlatform(hass, domain="test")
    ent = entity.Entity()
    ent.entity_id = "invalid"
    await platform.async_add_entities([ent])
    assert "Invalid entity ID: invalid" in caplog.text
    await platform.async_add_entities([ent])
    assert (
        "Entity 'invalid' cannot be added a second time to an entity platform"
        in caplog.text
    )


async def test_reuse_entity_object_after_entity_registry_remove(
    hass: HomeAssistant,
    entity_registry: er.EntityRegistry,
    caplog: pytest.LogCaptureFixture,
) -> None:
    """Test reuse entity object."""
    entry = entity_registry.async_get_or_create("test", "test", "5678")
    platform = MockEntityPlatform(hass, domain="test", platform_name="test")
    ent = entity.Entity()
    ent._attr_unique_id = "5678"
    await platform.async_add_entities([ent])
    assert ent.registry_entry is entry
    assert len(hass.states.async_entity_ids()) == 1

    entity_registry.async_remove(entry.entity_id)
    await hass.async_block_till_done()
    assert len(hass.states.async_entity_ids()) == 0

    await platform.async_add_entities([ent])
    assert "Entity 'test.test_5678' cannot be added a second time" in caplog.text
    assert len(hass.states.async_entity_ids()) == 0


async def test_reuse_entity_object_after_entity_registry_disabled(
    hass: HomeAssistant,
    entity_registry: er.EntityRegistry,
    caplog: pytest.LogCaptureFixture,
) -> None:
    """Test reuse entity object."""
    entry = entity_registry.async_get_or_create("test", "test", "5678")
    platform = MockEntityPlatform(hass, domain="test", platform_name="test")
    ent = entity.Entity()
    ent._attr_unique_id = "5678"
    await platform.async_add_entities([ent])
    assert ent.registry_entry is entry
    assert len(hass.states.async_entity_ids()) == 1

    entity_registry.async_update_entity(
        entry.entity_id, disabled_by=er.RegistryEntryDisabler.USER
    )
    await hass.async_block_till_done()
    assert len(hass.states.async_entity_ids()) == 0

    await platform.async_add_entities([ent])
    assert len(hass.states.async_entity_ids()) == 0
    assert "Entity 'test.test_5678' cannot be added a second time" in caplog.text


async def test_change_entity_id(
    hass: HomeAssistant, entity_registry: er.EntityRegistry
) -> None:
    """Test changing entity id."""
    result = []

    entry = entity_registry.async_get_or_create(
        "test", "test_platform", "5678", suggested_object_id="test"
    )
    assert entry.entity_id == "test.test"

    class MockEntity(entity.Entity):
        _attr_unique_id = "5678"

        def __init__(self) -> None:
            self.added_calls = []
            self.remove_calls = []

        async def async_added_to_hass(self):
            self.added_calls.append(None)
            self.async_on_remove(lambda: result.append(1))

        async def async_will_remove_from_hass(self):
            self.remove_calls.append(None)

    platform = MockEntityPlatform(hass, domain="test")
    ent = MockEntity()
    await platform.async_add_entities([ent])
    assert hass.states.get("test.test").state == STATE_UNKNOWN
    assert len(ent.added_calls) == 1

    entry = entity_registry.async_update_entity(
        entry.entity_id, new_entity_id="test.test2"
    )
    await hass.async_block_till_done()

    assert len(result) == 1
    assert len(ent.added_calls) == 2
    assert len(ent.remove_calls) == 1

    entity_registry.async_update_entity(entry.entity_id, new_entity_id="test.test3")
    await hass.async_block_till_done()

    assert len(result) == 2
    assert len(ent.added_calls) == 3
    assert len(ent.remove_calls) == 2


def test_entity_description_as_dataclass(snapshot: SnapshotAssertion):
    """Test EntityDescription behaves like a dataclass."""

    obj = entity.EntityDescription("blah", device_class="test")
    with pytest.raises(dataclasses.FrozenInstanceError):
        obj.name = "mutate"
    with pytest.raises(dataclasses.FrozenInstanceError):
        delattr(obj, "name")

    assert dataclasses.is_dataclass(obj)
    assert obj == snapshot
    assert obj == entity.EntityDescription("blah", device_class="test")
    assert repr(obj) == snapshot


def test_extending_entity_description(snapshot: SnapshotAssertion):
    """Test extending entity descriptions."""

    @dataclasses.dataclass(frozen=True)
    class FrozenEntityDescription(entity.EntityDescription):
        extra: str = None

    obj = FrozenEntityDescription("blah", extra="foo", name="name")
    assert obj == snapshot
    assert obj == FrozenEntityDescription("blah", extra="foo", name="name")
    assert repr(obj) == snapshot

    # Try mutating
    with pytest.raises(dataclasses.FrozenInstanceError):
        obj.name = "mutate"
    with pytest.raises(dataclasses.FrozenInstanceError):
        delattr(obj, "name")

    @dataclasses.dataclass
    class ThawedEntityDescription(entity.EntityDescription):
        extra: str = None

    obj = ThawedEntityDescription("blah", extra="foo", name="name")
    assert obj == snapshot
    assert obj == ThawedEntityDescription("blah", extra="foo", name="name")
    assert repr(obj) == snapshot

    # Try mutating
    obj.name = "mutate"
    assert obj.name == "mutate"
    delattr(obj, "key")
    assert not hasattr(obj, "key")

    # Try multiple levels of FrozenOrThawed
    class ExtendedEntityDescription(entity.EntityDescription, frozen_or_thawed=True):
        extension: str = None

    @dataclasses.dataclass(frozen=True)
    class MyExtendedEntityDescription(ExtendedEntityDescription):
        extra: str = None

    obj = MyExtendedEntityDescription("blah", extension="ext", extra="foo", name="name")
    assert obj == snapshot
    assert obj == MyExtendedEntityDescription(
        "blah", extension="ext", extra="foo", name="name"
    )
    assert repr(obj) == snapshot

    # Try multiple direct parents
    @dataclasses.dataclass(frozen=True)
    class MyMixin1:
        mixin: str

    @dataclasses.dataclass
    class MyMixin2:
        mixin: str

    @dataclasses.dataclass(frozen=True)
    class MyMixin3:
        mixin: str = None

    @dataclasses.dataclass
    class MyMixin4:
        mixin: str = None

    @dataclasses.dataclass(frozen=True, kw_only=True)
    class ComplexEntityDescription1A(MyMixin1, entity.EntityDescription):
        extra: str = None

    obj = ComplexEntityDescription1A(
        key="blah", extra="foo", mixin="mixin", name="name"
    )
    assert obj == snapshot
    assert obj == ComplexEntityDescription1A(
        key="blah", extra="foo", mixin="mixin", name="name"
    )
    assert repr(obj) == snapshot

    @dataclasses.dataclass(frozen=True, kw_only=True)
    class ComplexEntityDescription1B(entity.EntityDescription, MyMixin1):
        extra: str = None

    obj = ComplexEntityDescription1B(
        key="blah", extra="foo", mixin="mixin", name="name"
    )
    assert obj == snapshot
    assert obj == ComplexEntityDescription1B(
        key="blah", extra="foo", mixin="mixin", name="name"
    )
    assert repr(obj) == snapshot

    @dataclasses.dataclass(frozen=True)
    class ComplexEntityDescription1C(MyMixin1, entity.EntityDescription):
        extra: str = None

    obj = ComplexEntityDescription1C(
        key="blah", extra="foo", mixin="mixin", name="name"
    )
    assert obj == snapshot
    assert obj == ComplexEntityDescription1C(
        key="blah", extra="foo", mixin="mixin", name="name"
    )
    assert repr(obj) == snapshot

    @dataclasses.dataclass(frozen=True)
    class ComplexEntityDescription1D(entity.EntityDescription, MyMixin1):
        extra: str = None

    obj = ComplexEntityDescription1D(
        key="blah", extra="foo", mixin="mixin", name="name"
    )
    assert obj == snapshot
    assert obj == ComplexEntityDescription1D(
        key="blah", extra="foo", mixin="mixin", name="name"
    )
    assert repr(obj) == snapshot

    @dataclasses.dataclass(kw_only=True)
    class ComplexEntityDescription2A(MyMixin2, entity.EntityDescription):
        extra: str = None

    obj = ComplexEntityDescription2A(
        key="blah", extra="foo", mixin="mixin", name="name"
    )
    assert obj == snapshot
    assert obj == ComplexEntityDescription2A(
        key="blah", extra="foo", mixin="mixin", name="name"
    )
    assert repr(obj) == snapshot

    @dataclasses.dataclass(kw_only=True)
    class ComplexEntityDescription2B(entity.EntityDescription, MyMixin2):
        extra: str = None

    obj = ComplexEntityDescription2B(
        key="blah", extra="foo", mixin="mixin", name="name"
    )
    assert obj == snapshot
    assert obj == ComplexEntityDescription2B(
        key="blah", extra="foo", mixin="mixin", name="name"
    )
    assert repr(obj) == snapshot

    @dataclasses.dataclass
    class ComplexEntityDescription2C(MyMixin2, entity.EntityDescription):
        extra: str = None

    obj = ComplexEntityDescription2C(
        key="blah", extra="foo", mixin="mixin", name="name"
    )
    assert obj == snapshot
    assert obj == ComplexEntityDescription2C(
        key="blah", extra="foo", mixin="mixin", name="name"
    )
    assert repr(obj) == snapshot

    @dataclasses.dataclass
    class ComplexEntityDescription2D(entity.EntityDescription, MyMixin2):
        extra: str = None

    obj = ComplexEntityDescription2D(
        key="blah", extra="foo", mixin="mixin", name="name"
    )
    assert obj == snapshot
    assert obj == ComplexEntityDescription2D(
        key="blah", extra="foo", mixin="mixin", name="name"
    )
    assert repr(obj) == snapshot

    @dataclasses.dataclass(frozen=True, kw_only=True)
    class ComplexEntityDescription3A(MyMixin3, entity.EntityDescription):
        extra: str = None

    obj = ComplexEntityDescription3A(
        key="blah", extra="foo", mixin="mixin", name="name"
    )
    assert obj == snapshot
    assert obj == ComplexEntityDescription3A(
        key="blah", extra="foo", mixin="mixin", name="name"
    )
    assert repr(obj) == snapshot

    @dataclasses.dataclass(frozen=True, kw_only=True)
    class ComplexEntityDescription3B(entity.EntityDescription, MyMixin3):
        extra: str = None

    obj = ComplexEntityDescription3B(
        key="blah", extra="foo", mixin="mixin", name="name"
    )
    assert obj == snapshot
    assert obj == ComplexEntityDescription3B(
        key="blah", extra="foo", mixin="mixin", name="name"
    )
    assert repr(obj) == snapshot

    with pytest.raises(TypeError):

        @dataclasses.dataclass(frozen=True)
        class ComplexEntityDescription3C(MyMixin3, entity.EntityDescription):
            extra: str = None

    with pytest.raises(TypeError):

        @dataclasses.dataclass(frozen=True)
        class ComplexEntityDescription3D(entity.EntityDescription, MyMixin3):
            extra: str = None

    @dataclasses.dataclass(kw_only=True)
    class ComplexEntityDescription4A(MyMixin4, entity.EntityDescription):
        extra: str = None

    obj = ComplexEntityDescription4A(
        key="blah", extra="foo", mixin="mixin", name="name"
    )
    assert obj == snapshot
    assert obj == ComplexEntityDescription4A(
        key="blah", extra="foo", mixin="mixin", name="name"
    )
    assert repr(obj) == snapshot

    @dataclasses.dataclass(kw_only=True)
    class ComplexEntityDescription4B(entity.EntityDescription, MyMixin4):
        extra: str = None

    obj = ComplexEntityDescription4B(
        key="blah", extra="foo", mixin="mixin", name="name"
    )
    assert obj == snapshot
    assert obj == ComplexEntityDescription4B(
        key="blah", extra="foo", mixin="mixin", name="name"
    )
    assert repr(obj) == snapshot

    with pytest.raises(TypeError):

        @dataclasses.dataclass
        class ComplexEntityDescription4C(MyMixin4, entity.EntityDescription):
            extra: str = None

    with pytest.raises(TypeError):

        @dataclasses.dataclass
        class ComplexEntityDescription4D(entity.EntityDescription, MyMixin4):
            extra: str = None

    # Try inheriting with custom init
    @dataclasses.dataclass
    class CustomInitEntityDescription(entity.EntityDescription):
        def __init__(self, extra, *args, **kwargs) -> None:
            super().__init__(*args, **kwargs)
            self.extra: str = extra

    obj = CustomInitEntityDescription(key="blah", extra="foo", name="name")
    assert obj == snapshot
    assert obj == CustomInitEntityDescription(key="blah", extra="foo", name="name")
    assert repr(obj) == snapshot


async def test_update_capabilities(
    hass: HomeAssistant,
    entity_registry: er.EntityRegistry,
) -> None:
    """Test entity capabilities are updated automatically."""
    platform = MockEntityPlatform(hass)

    ent = MockEntity(unique_id="qwer")
    await platform.async_add_entities([ent])

    entry = entity_registry.async_get(ent.entity_id)
    assert entry.capabilities is None
    assert entry.device_class is None
    assert entry.supported_features == 0

    ent._values["capability_attributes"] = {"bla": "blu"}
    ent._values["device_class"] = "some_class"
    ent._values["supported_features"] = 127
    ent.async_write_ha_state()
    entry = entity_registry.async_get(ent.entity_id)
    assert entry.capabilities == {"bla": "blu"}
    assert entry.original_device_class == "some_class"
    assert entry.supported_features == 127

    ent._values["capability_attributes"] = None
    ent._values["device_class"] = None
    ent._values["supported_features"] = None
    ent.async_write_ha_state()
    entry = entity_registry.async_get(ent.entity_id)
    assert entry.capabilities is None
    assert entry.original_device_class is None
    assert entry.supported_features == 0

    # Device class can be overridden by user, make sure that does not break the
    # automatic updating.
    entity_registry.async_update_entity(ent.entity_id, device_class="set_by_user")
    await hass.async_block_till_done()
    entry = entity_registry.async_get(ent.entity_id)
    assert entry.capabilities is None
    assert entry.original_device_class is None
    assert entry.supported_features == 0

    # This will not trigger a state change because the device class is shadowed
    # by the entity registry
    ent._values["device_class"] = "some_class"
    ent.async_write_ha_state()
    entry = entity_registry.async_get(ent.entity_id)
    assert entry.capabilities is None
    assert entry.original_device_class == "some_class"
    assert entry.supported_features == 0


async def test_update_capabilities_no_unique_id(
    hass: HomeAssistant,
    entity_registry: er.EntityRegistry,
) -> None:
    """Test entity capabilities are updated automatically."""
    platform = MockEntityPlatform(hass)

    ent = MockEntity()
    await platform.async_add_entities([ent])

    assert entity_registry.async_get(ent.entity_id) is None

    ent._values["capability_attributes"] = {"bla": "blu"}
    ent._values["supported_features"] = 127
    ent.async_write_ha_state()
    assert entity_registry.async_get(ent.entity_id) is None


async def test_update_capabilities_too_often(
    hass: HomeAssistant,
    caplog: pytest.LogCaptureFixture,
    entity_registry: er.EntityRegistry,
) -> None:
    """Test entity capabilities are updated automatically."""
    capabilities_too_often_warning = "is updating its capabilities too often"
    platform = MockEntityPlatform(hass)

    ent = MockEntity(unique_id="qwer")
    await platform.async_add_entities([ent])

    entry = entity_registry.async_get(ent.entity_id)
    assert entry.capabilities is None
    assert entry.device_class is None
    assert entry.supported_features == 0

    for supported_features in range(1, entity.CAPABILITIES_UPDATE_LIMIT + 1):
        ent._values["capability_attributes"] = {"bla": "blu"}
        ent._values["device_class"] = "some_class"
        ent._values["supported_features"] = supported_features
        ent.async_write_ha_state()
        entry = entity_registry.async_get(ent.entity_id)
        assert entry.capabilities == {"bla": "blu"}
        assert entry.original_device_class == "some_class"
        assert entry.supported_features == supported_features

    assert capabilities_too_often_warning not in caplog.text

    ent._values["capability_attributes"] = {"bla": "blu"}
    ent._values["device_class"] = "some_class"
    ent._values["supported_features"] = supported_features + 1
    ent.async_write_ha_state()
    entry = entity_registry.async_get(ent.entity_id)
    assert entry.capabilities == {"bla": "blu"}
    assert entry.original_device_class == "some_class"
    assert entry.supported_features == supported_features + 1

    assert capabilities_too_often_warning in caplog.text


async def test_update_capabilities_too_often_cooldown(
    hass: HomeAssistant,
    caplog: pytest.LogCaptureFixture,
    entity_registry: er.EntityRegistry,
    freezer: FrozenDateTimeFactory,
) -> None:
    """Test entity capabilities are updated automatically."""
    capabilities_too_often_warning = "is updating its capabilities too often"
    platform = MockEntityPlatform(hass)

    ent = MockEntity(unique_id="qwer")
    await platform.async_add_entities([ent])

    entry = entity_registry.async_get(ent.entity_id)
    assert entry.capabilities is None
    assert entry.device_class is None
    assert entry.supported_features == 0

    for supported_features in range(1, entity.CAPABILITIES_UPDATE_LIMIT + 1):
        ent._values["capability_attributes"] = {"bla": "blu"}
        ent._values["device_class"] = "some_class"
        ent._values["supported_features"] = supported_features
        ent.async_write_ha_state()
        entry = entity_registry.async_get(ent.entity_id)
        assert entry.capabilities == {"bla": "blu"}
        assert entry.original_device_class == "some_class"
        assert entry.supported_features == supported_features

    assert capabilities_too_often_warning not in caplog.text

    freezer.tick(timedelta(minutes=60) + timedelta(seconds=1))

    ent._values["capability_attributes"] = {"bla": "blu"}
    ent._values["device_class"] = "some_class"
    ent._values["supported_features"] = supported_features + 1
    ent.async_write_ha_state()
    entry = entity_registry.async_get(ent.entity_id)
    assert entry.capabilities == {"bla": "blu"}
    assert entry.original_device_class == "some_class"
    assert entry.supported_features == supported_features + 1

    assert capabilities_too_often_warning not in caplog.text


@pytest.mark.parametrize(
    ("property", "default_value", "values"), [("attribution", None, ["abcd", "efgh"])]
)
async def test_cached_entity_properties(
    hass: HomeAssistant, property: str, default_value: Any, values: Any
) -> None:
    """Test entity properties are cached."""
    ent1 = entity.Entity()
    ent2 = entity.Entity()
    assert getattr(ent1, property) == default_value
    assert getattr(ent2, property) == default_value

    # Test set
    setattr(ent1, f"_attr_{property}", values[0])
    assert getattr(ent1, property) == values[0]
    assert getattr(ent2, property) == default_value

    # Test update
    setattr(ent1, f"_attr_{property}", values[1])
    assert getattr(ent1, property) == values[1]
    assert getattr(ent2, property) == default_value

    # Test delete
    delattr(ent1, f"_attr_{property}")
    assert getattr(ent1, property) == default_value
    assert getattr(ent2, property) == default_value


async def test_cached_entity_property_delete_attr(hass: HomeAssistant) -> None:
    """Test deleting an _attr corresponding to a cached property."""
    property = "has_entity_name"

    ent = entity.Entity()
    assert not hasattr(ent, f"_attr_{property}")
    with pytest.raises(AttributeError):
        delattr(ent, f"_attr_{property}")
    assert getattr(ent, property) is False

    with pytest.raises(AttributeError):
        delattr(ent, f"_attr_{property}")
    assert not hasattr(ent, f"_attr_{property}")
    assert getattr(ent, property) is False

    setattr(ent, f"_attr_{property}", True)
    assert getattr(ent, property) is True

    delattr(ent, f"_attr_{property}")
    assert not hasattr(ent, f"_attr_{property}")
    assert getattr(ent, property) is False


async def test_cached_entity_property_class_attribute(hass: HomeAssistant) -> None:
    """Test entity properties on class level work in derived classes."""
    property = "attribution"
    values = ["abcd", "efgh"]

    class EntityWithClassAttribute1(entity.Entity):
        """A derived class which overrides an _attr_ from a parent."""

        _attr_attribution = values[0]

    class EntityWithClassAttribute2(entity.Entity, cached_properties={property}):
        """A derived class which overrides an _attr_ from a parent.

        This class also redundantly marks the overridden _attr_ as cached.
        """

        _attr_attribution = values[0]

    class EntityWithClassAttribute3(entity.Entity, cached_properties={property}):
        """A derived class which overrides an _attr_ from a parent.

        This class overrides the attribute property.
        """

        def __init__(self):
            self._attr_attribution = values[0]

        @cached_property
        def attribution(self) -> str | None:
            """Return the attribution."""
            return self._attr_attribution

    class EntityWithClassAttribute4(entity.Entity, cached_properties={property}):
        """A derived class which overrides an _attr_ from a parent.

        This class overrides the attribute property and the _attr_.
        """

        _attr_attribution = values[0]

        @cached_property
        def attribution(self) -> str | None:
            """Return the attribution."""
            return self._attr_attribution

    classes = (
        EntityWithClassAttribute1,
        EntityWithClassAttribute2,
        EntityWithClassAttribute3,
        EntityWithClassAttribute4,
    )

    entities: list[tuple[entity.Entity, entity.Entity]] = []
    for cls in classes:
        entities.append((cls(), cls()))

    for ent in entities:
        assert getattr(ent[0], property) == values[0]
        assert getattr(ent[1], property) == values[0]

    # Test update
    for ent in entities:
        setattr(ent[0], f"_attr_{property}", values[1])
    for ent in entities:
        assert getattr(ent[0], property) == values[1]
        assert getattr(ent[1], property) == values[0]


async def test_cached_entity_property_override(hass: HomeAssistant) -> None:
    """Test overriding cached _attr_ raises."""

    class EntityWithClassAttribute1(entity.Entity):
        """A derived class which overrides an _attr_ from a parent."""

        _attr_attribution: str

    class EntityWithClassAttribute2(entity.Entity):
        """A derived class which overrides an _attr_ from a parent."""

        _attr_attribution = "blabla"

    class EntityWithClassAttribute3(entity.Entity):
        """A derived class which overrides an _attr_ from a parent."""

        _attr_attribution: str = "blabla"

    class EntityWithClassAttribute4(entity.Entity):
        @property
        def _attr_not_cached(self):
            return "blabla"

    class EntityWithClassAttribute5(entity.Entity):
        def _attr_not_cached(self):
            return "blabla"

    with pytest.raises(TypeError):

        class EntityWithClassAttribute6(entity.Entity):
            @property
            def _attr_attribution(self):
                return "🤡"

    with pytest.raises(TypeError):

        class EntityWithClassAttribute7(entity.Entity):
            def _attr_attribution(self):
                return "🤡"


async def test_entity_report_deprecated_supported_features_values(
    caplog: pytest.LogCaptureFixture,
) -> None:
    """Test reporting deprecated supported feature values only happens once."""
    ent = entity.Entity()

    class MockEntityFeatures(IntFlag):
        VALUE1 = 1
        VALUE2 = 2

    ent._report_deprecated_supported_features_values(MockEntityFeatures(2))
    assert (
        "is using deprecated supported features values which will be removed"
        in caplog.text
    )
    assert "MockEntityFeatures.VALUE2" in caplog.text

    caplog.clear()
    ent._report_deprecated_supported_features_values(MockEntityFeatures(2))
    assert (
        "is using deprecated supported features values which will be removed"
        not in caplog.text
    )


async def test_remove_entity_registry(
    hass: HomeAssistant, entity_registry: er.EntityRegistry
) -> None:
    """Test removing an entity from the registry."""
    result = []

    entry = entity_registry.async_get_or_create(
        "test", "test_platform", "5678", suggested_object_id="test"
    )
    assert entry.entity_id == "test.test"

    class MockEntity(entity.Entity):
        _attr_unique_id = "5678"

        def __init__(self) -> None:
            self.added_calls = []
            self.remove_calls = []

        async def async_added_to_hass(self):
            self.added_calls.append(None)
            self.async_on_remove(lambda: result.append(1))

        async def async_will_remove_from_hass(self):
            self.remove_calls.append(None)

    platform = MockEntityPlatform(hass, domain="test")
    ent = MockEntity()
    await platform.async_add_entities([ent])
    assert hass.states.get("test.test").state == STATE_UNKNOWN
    assert len(ent.added_calls) == 1

    entry = entity_registry.async_remove(entry.entity_id)
    await hass.async_block_till_done()

    assert len(result) == 1
    assert len(ent.added_calls) == 1
    assert len(ent.remove_calls) == 1

<<<<<<< HEAD
=======
    assert hass.states.get("test.test") is None


async def test_reset_right_after_remove_entity_registry(
    hass: HomeAssistant, entity_registry: er.EntityRegistry
) -> None:
    """Test resetting the platform right after removing an entity from the registry.

    A reset commonly happens during a reload.
    """
    result = []

    entry = entity_registry.async_get_or_create(
        "test", "test_platform", "5678", suggested_object_id="test"
    )
    assert entry.entity_id == "test.test"

    class MockEntity(entity.Entity):
        _attr_unique_id = "5678"

        def __init__(self) -> None:
            self.added_calls = []
            self.remove_calls = []

        async def async_added_to_hass(self):
            self.added_calls.append(None)
            self.async_on_remove(lambda: result.append(1))

        async def async_will_remove_from_hass(self):
            self.remove_calls.append(None)

    platform = MockEntityPlatform(hass, domain="test")
    ent = MockEntity()
    await platform.async_add_entities([ent])
    assert hass.states.get("test.test").state == STATE_UNKNOWN
    assert len(ent.added_calls) == 1

    entry = entity_registry.async_remove(entry.entity_id)

    # Reset the platform immediately after removing the entity from the registry
    await platform.async_reset()
    await hass.async_block_till_done()

    assert len(result) == 1
    assert len(ent.added_calls) == 1
    assert len(ent.remove_calls) == 1

>>>>>>> cde00c26
    assert hass.states.get("test.test") is None<|MERGE_RESOLUTION|>--- conflicted
+++ resolved
@@ -2510,8 +2510,6 @@
     assert len(ent.added_calls) == 1
     assert len(ent.remove_calls) == 1
 
-<<<<<<< HEAD
-=======
     assert hass.states.get("test.test") is None
 
 
@@ -2559,5 +2557,4 @@
     assert len(ent.added_calls) == 1
     assert len(ent.remove_calls) == 1
 
->>>>>>> cde00c26
     assert hass.states.get("test.test") is None