"""Test service helpers."""
from collections import OrderedDict
from collections.abc import Iterable
from copy import deepcopy
from typing import Any
from unittest.mock import AsyncMock, Mock, patch

import pytest
import voluptuous as vol

# To prevent circular import when running just this file
from homeassistant import exceptions
from homeassistant.auth.permissions import PolicyPermissions
import homeassistant.components  # noqa: F401, pylint: disable=unused-import
from homeassistant.const import (
    ATTR_ENTITY_ID,
    ENTITY_MATCH_ALL,
    ENTITY_MATCH_NONE,
    STATE_OFF,
    STATE_ON,
    EntityCategory,
)
from homeassistant.core import Context, HomeAssistant, ServiceCall, SupportsResponse
from homeassistant.helpers import (
    device_registry as dr,
    entity_registry as er,
    service,
    template,
)
import homeassistant.helpers.config_validation as cv
from homeassistant.setup import async_setup_component

from tests.common import (
    MockEntity,
    MockUser,
    async_mock_service,
    mock_device_registry,
    mock_registry,
)

SUPPORT_A = 1
SUPPORT_B = 2
SUPPORT_C = 4


@pytest.fixture
def mock_handle_entity_call():
    """Mock service platform call."""
    with patch(
        "homeassistant.helpers.service._handle_entity_call",
        return_value=None,
    ) as mock_call:
        yield mock_call


@pytest.fixture
def mock_entities(hass):
    """Return mock entities in an ordered dict."""
    kitchen = MockEntity(
        entity_id="light.kitchen",
        available=True,
        should_poll=False,
        supported_features=SUPPORT_A,
    )
    living_room = MockEntity(
        entity_id="light.living_room",
        available=True,
        should_poll=False,
        supported_features=SUPPORT_B,
    )
    bedroom = MockEntity(
        entity_id="light.bedroom",
        available=True,
        should_poll=False,
        supported_features=(SUPPORT_A | SUPPORT_B),
    )
    bathroom = MockEntity(
        entity_id="light.bathroom",
        available=True,
        should_poll=False,
        supported_features=(SUPPORT_B | SUPPORT_C),
    )
    entities = OrderedDict()
    entities[kitchen.entity_id] = kitchen
    entities[living_room.entity_id] = living_room
    entities[bedroom.entity_id] = bedroom
    entities[bathroom.entity_id] = bathroom
    return entities


@pytest.fixture
def area_mock(hass):
    """Mock including area info."""
    hass.states.async_set("light.Bowl", STATE_ON)
    hass.states.async_set("light.Ceiling", STATE_OFF)
    hass.states.async_set("light.Kitchen", STATE_OFF)

    device_in_area = dr.DeviceEntry(area_id="test-area")
    device_no_area = dr.DeviceEntry(id="device-no-area-id")
    device_diff_area = dr.DeviceEntry(area_id="diff-area")
    device_area_a = dr.DeviceEntry(id="device-area-a-id", area_id="area-a")

    mock_device_registry(
        hass,
        {
            device_in_area.id: device_in_area,
            device_no_area.id: device_no_area,
            device_diff_area.id: device_diff_area,
            device_area_a.id: device_area_a,
        },
    )

    entity_in_own_area = er.RegistryEntry(
        entity_id="light.in_own_area",
        unique_id="in-own-area-id",
        platform="test",
        area_id="own-area",
    )
    config_entity_in_own_area = er.RegistryEntry(
        entity_id="light.config_in_own_area",
        unique_id="config-in-own-area-id",
        platform="test",
        area_id="own-area",
        entity_category=EntityCategory.CONFIG,
    )
    hidden_entity_in_own_area = er.RegistryEntry(
        entity_id="light.hidden_in_own_area",
        unique_id="hidden-in-own-area-id",
        platform="test",
        area_id="own-area",
        hidden_by=er.RegistryEntryHider.USER,
    )
    entity_in_area = er.RegistryEntry(
        entity_id="light.in_area",
        unique_id="in-area-id",
        platform="test",
        device_id=device_in_area.id,
    )
    config_entity_in_area = er.RegistryEntry(
        entity_id="light.config_in_area",
        unique_id="config-in-area-id",
        platform="test",
        device_id=device_in_area.id,
        entity_category=EntityCategory.CONFIG,
    )
    hidden_entity_in_area = er.RegistryEntry(
        entity_id="light.hidden_in_area",
        unique_id="hidden-in-area-id",
        platform="test",
        device_id=device_in_area.id,
        hidden_by=er.RegistryEntryHider.USER,
    )
    entity_in_other_area = er.RegistryEntry(
        entity_id="light.in_other_area",
        unique_id="in-area-a-id",
        platform="test",
        device_id=device_in_area.id,
        area_id="other-area",
    )
    entity_assigned_to_area = er.RegistryEntry(
        entity_id="light.assigned_to_area",
        unique_id="assigned-area-id",
        platform="test",
        device_id=device_in_area.id,
        area_id="test-area",
    )
    entity_no_area = er.RegistryEntry(
        entity_id="light.no_area",
        unique_id="no-area-id",
        platform="test",
        device_id=device_no_area.id,
    )
    config_entity_no_area = er.RegistryEntry(
        entity_id="light.config_no_area",
        unique_id="config-no-area-id",
        platform="test",
        device_id=device_no_area.id,
        entity_category=EntityCategory.CONFIG,
    )
    hidden_entity_no_area = er.RegistryEntry(
        entity_id="light.hidden_no_area",
        unique_id="hidden-no-area-id",
        platform="test",
        device_id=device_no_area.id,
        hidden_by=er.RegistryEntryHider.USER,
    )
    entity_diff_area = er.RegistryEntry(
        entity_id="light.diff_area",
        unique_id="diff-area-id",
        platform="test",
        device_id=device_diff_area.id,
    )
    entity_in_area_a = er.RegistryEntry(
        entity_id="light.in_area_a",
        unique_id="in-area-a-id",
        platform="test",
        device_id=device_area_a.id,
        area_id="area-a",
    )
    entity_in_area_b = er.RegistryEntry(
        entity_id="light.in_area_b",
        unique_id="in-area-b-id",
        platform="test",
        device_id=device_area_a.id,
        area_id="area-b",
    )
    mock_registry(
        hass,
        {
            entity_in_own_area.entity_id: entity_in_own_area,
            config_entity_in_own_area.entity_id: config_entity_in_own_area,
            hidden_entity_in_own_area.entity_id: hidden_entity_in_own_area,
            entity_in_area.entity_id: entity_in_area,
            config_entity_in_area.entity_id: config_entity_in_area,
            hidden_entity_in_area.entity_id: hidden_entity_in_area,
            entity_in_other_area.entity_id: entity_in_other_area,
            entity_assigned_to_area.entity_id: entity_assigned_to_area,
            entity_no_area.entity_id: entity_no_area,
            config_entity_no_area.entity_id: config_entity_no_area,
            hidden_entity_no_area.entity_id: hidden_entity_no_area,
            entity_diff_area.entity_id: entity_diff_area,
            entity_in_area_a.entity_id: entity_in_area_a,
            entity_in_area_b.entity_id: entity_in_area_b,
        },
    )


async def test_call_from_config(hass: HomeAssistant) -> None:
    """Test the sync wrapper of service.async_call_from_config."""
    calls = async_mock_service(hass, "test_domain", "test_service")
    config = {
        "service_template": "{{ 'test_domain.test_service' }}",
        "entity_id": "hello.world",
        "data": {"hello": "goodbye"},
    }

    await hass.async_add_executor_job(service.call_from_config, hass, config)
    await hass.async_block_till_done()

    assert calls[0].data == {"hello": "goodbye", "entity_id": ["hello.world"]}


async def test_service_call(hass: HomeAssistant) -> None:
    """Test service call with templating."""
    calls = async_mock_service(hass, "test_domain", "test_service")
    config = {
        "service": "{{ 'test_domain.test_service' }}",
        "entity_id": "hello.world",
        "data": {
            "hello": "{{ 'goodbye' }}",
            "effect": {"value": "{{ 'complex' }}", "simple": "simple"},
        },
        "data_template": {"list": ["{{ 'list' }}", "2"]},
        "target": {"area_id": "test-area-id", "entity_id": "will.be_overridden"},
    }

    await service.async_call_from_config(hass, config)
    await hass.async_block_till_done()

    assert dict(calls[0].data) == {
        "hello": "goodbye",
        "effect": {
            "value": "complex",
            "simple": "simple",
        },
        "list": ["list", "2"],
        "entity_id": ["hello.world"],
        "area_id": ["test-area-id"],
    }

    config = {
        "service": "{{ 'test_domain.test_service' }}",
        "target": {
            "area_id": ["area-42", "{{ 'area-51' }}"],
            "device_id": ["abcdef", "{{ 'fedcba' }}"],
            "entity_id": ["light.static", "{{ 'light.dynamic' }}"],
        },
    }

    await service.async_call_from_config(hass, config)
    await hass.async_block_till_done()

    assert dict(calls[1].data) == {
        "area_id": ["area-42", "area-51"],
        "device_id": ["abcdef", "fedcba"],
        "entity_id": ["light.static", "light.dynamic"],
    }

    config = {
        "service": "{{ 'test_domain.test_service' }}",
        "target": "{{ var_target }}",
    }

    await service.async_call_from_config(
        hass,
        config,
        variables={
            "var_target": {
                "entity_id": "light.static",
                "area_id": ["area-42", "area-51"],
            },
        },
    )
    await hass.async_block_till_done()

    assert dict(calls[2].data) == {
        "area_id": ["area-42", "area-51"],
        "entity_id": ["light.static"],
    }


async def test_service_template_service_call(hass: HomeAssistant) -> None:
    """Test legacy service_template call with templating."""
    calls = async_mock_service(hass, "test_domain", "test_service")
    config = {
        "service_template": "{{ 'test_domain.test_service' }}",
        "entity_id": "hello.world",
        "data": {"hello": "goodbye"},
    }

    await service.async_call_from_config(hass, config)
    await hass.async_block_till_done()

    assert calls[0].data == {"hello": "goodbye", "entity_id": ["hello.world"]}


async def test_passing_variables_to_templates(hass: HomeAssistant) -> None:
    """Test passing variables to templates."""
    calls = async_mock_service(hass, "test_domain", "test_service")
    config = {
        "service_template": "{{ var_service }}",
        "entity_id": "hello.world",
        "data_template": {"hello": "{{ var_data }}"},
    }

    await service.async_call_from_config(
        hass,
        config,
        variables={
            "var_service": "test_domain.test_service",
            "var_data": "goodbye",
        },
    )
    await hass.async_block_till_done()

    assert calls[0].data == {"hello": "goodbye", "entity_id": ["hello.world"]}


async def test_bad_template(hass: HomeAssistant) -> None:
    """Test passing bad template."""
    calls = async_mock_service(hass, "test_domain", "test_service")
    config = {
        "service_template": "{{ var_service }}",
        "entity_id": "hello.world",
        "data_template": {"hello": "{{ states + unknown_var }}"},
    }

    await service.async_call_from_config(
        hass,
        config,
        variables={
            "var_service": "test_domain.test_service",
            "var_data": "goodbye",
        },
    )
    await hass.async_block_till_done()

    assert len(calls) == 0


async def test_split_entity_string(hass: HomeAssistant) -> None:
    """Test splitting of entity string."""
    calls = async_mock_service(hass, "test_domain", "test_service")
    await service.async_call_from_config(
        hass,
        {
            "service": "test_domain.test_service",
            "entity_id": "hello.world, sensor.beer",
        },
    )
    await hass.async_block_till_done()
    assert ["hello.world", "sensor.beer"] == calls[-1].data.get("entity_id")


async def test_not_mutate_input(hass: HomeAssistant) -> None:
    """Test for immutable input."""
    async_mock_service(hass, "test_domain", "test_service")
    config = {
        "service": "test_domain.test_service",
        "entity_id": "hello.world, sensor.beer",
        "data": {"hello": 1},
        "data_template": {"nested": {"value": "{{ 1 + 1 }}"}},
    }
    orig = deepcopy(config)

    # Validate both the original and the copy
    config = cv.SERVICE_SCHEMA(config)
    orig = cv.SERVICE_SCHEMA(orig)

    # Only change after call is each template getting hass attached
    template.attach(hass, orig)

    await service.async_call_from_config(hass, config, validate_config=False)
    assert orig == config


@patch("homeassistant.helpers.service._LOGGER.error")
async def test_fail_silently_if_no_service(mock_log, hass: HomeAssistant) -> None:
    """Test failing if service is missing."""
    await service.async_call_from_config(hass, None)
    assert mock_log.call_count == 1

    await service.async_call_from_config(hass, {})
    assert mock_log.call_count == 2

    await service.async_call_from_config(hass, {"service": "invalid"})
    assert mock_log.call_count == 3


async def test_service_call_entry_id(
    hass: HomeAssistant, entity_registry: er.EntityRegistry
) -> None:
    """Test service call with entity specified by entity registry ID."""
    calls = async_mock_service(hass, "test_domain", "test_service")
    entry = entity_registry.async_get_or_create(
        "hello", "hue", "1234", suggested_object_id="world"
    )

    assert entry.entity_id == "hello.world"

    config = {
        "service": "test_domain.test_service",
        "target": {"entity_id": entry.id},
    }

    await service.async_call_from_config(hass, config)
    await hass.async_block_till_done()

    assert dict(calls[0].data) == {"entity_id": ["hello.world"]}


@pytest.mark.parametrize("target", ("all", "none"))
async def test_service_call_all_none(hass: HomeAssistant, target) -> None:
    """Test service call targeting all."""
    calls = async_mock_service(hass, "test_domain", "test_service")

    config = {
        "service": "test_domain.test_service",
        "target": {"entity_id": target},
    }

    await service.async_call_from_config(hass, config)
    await hass.async_block_till_done()

    assert dict(calls[0].data) == {"entity_id": target}


async def test_extract_entity_ids(hass: HomeAssistant) -> None:
    """Test extract_entity_ids method."""
    hass.states.async_set("light.Bowl", STATE_ON)
    hass.states.async_set("light.Ceiling", STATE_OFF)
    hass.states.async_set("light.Kitchen", STATE_OFF)

    assert await async_setup_component(hass, "group", {})
    await hass.async_block_till_done()
    await hass.components.group.Group.async_create_group(
        hass, "test", ["light.Ceiling", "light.Kitchen"]
    )

    call = ServiceCall("light", "turn_on", {ATTR_ENTITY_ID: "light.Bowl"})

    assert {"light.bowl"} == await service.async_extract_entity_ids(hass, call)

    call = ServiceCall("light", "turn_on", {ATTR_ENTITY_ID: "group.test"})

    assert {"light.ceiling", "light.kitchen"} == await service.async_extract_entity_ids(
        hass, call
    )

    assert {"group.test"} == await service.async_extract_entity_ids(
        hass, call, expand_group=False
    )

    assert (
        await service.async_extract_entity_ids(
            hass,
            ServiceCall("light", "turn_on", {ATTR_ENTITY_ID: ENTITY_MATCH_NONE}),
        )
        == set()
    )


async def test_extract_entity_ids_from_area(hass: HomeAssistant, area_mock) -> None:
    """Test extract_entity_ids method with areas."""
    call = ServiceCall("light", "turn_on", {"area_id": "own-area"})

    assert {
        "light.in_own_area",
    } == await service.async_extract_entity_ids(hass, call)

    call = ServiceCall("light", "turn_on", {"area_id": "test-area"})

    assert {
        "light.in_area",
        "light.assigned_to_area",
    } == await service.async_extract_entity_ids(hass, call)

    call = ServiceCall("light", "turn_on", {"area_id": ["test-area", "diff-area"]})

    assert {
        "light.in_area",
        "light.diff_area",
        "light.assigned_to_area",
    } == await service.async_extract_entity_ids(hass, call)

    assert (
        await service.async_extract_entity_ids(
            hass, ServiceCall("light", "turn_on", {"area_id": ENTITY_MATCH_NONE})
        )
        == set()
    )


async def test_extract_entity_ids_from_devices(hass: HomeAssistant, area_mock) -> None:
    """Test extract_entity_ids method with devices."""
    assert await service.async_extract_entity_ids(
        hass, ServiceCall("light", "turn_on", {"device_id": "device-no-area-id"})
    ) == {
        "light.no_area",
    }

    assert await service.async_extract_entity_ids(
        hass, ServiceCall("light", "turn_on", {"device_id": "device-area-a-id"})
    ) == {
        "light.in_area_a",
        "light.in_area_b",
    }

    assert (
        await service.async_extract_entity_ids(
            hass, ServiceCall("light", "turn_on", {"device_id": "non-existing-id"})
        )
        == set()
    )


async def test_async_get_all_descriptions(hass: HomeAssistant) -> None:
    """Test async_get_all_descriptions."""
    group = hass.components.group
    group_config = {group.DOMAIN: {}}
    await async_setup_component(hass, group.DOMAIN, group_config)
    descriptions = await service.async_get_all_descriptions(hass)

    assert len(descriptions) == 1

    assert "description" in descriptions["group"]["reload"]
    assert "fields" in descriptions["group"]["reload"]

    logger = hass.components.logger
    logger_config = {logger.DOMAIN: {}}

    async def async_get_translations(
        hass: HomeAssistant,
        language: str,
        category: str,
        integrations: Iterable[str] | None = None,
        config_flow: bool | None = None,
    ) -> dict[str, Any]:
        """Return all backend translations."""
        translation_key_prefix = f"component.{logger.DOMAIN}.services.set_default_level"
        return {
            f"{translation_key_prefix}.name": "Translated name",
            f"{translation_key_prefix}.description": "Translated description",
            f"{translation_key_prefix}.fields.level.name": "Field name",
            f"{translation_key_prefix}.fields.level.description": "Field description",
        }

    with patch(
        "homeassistant.helpers.service.translation.async_get_translations",
        side_effect=async_get_translations,
    ):
        await async_setup_component(hass, logger.DOMAIN, logger_config)
        descriptions = await service.async_get_all_descriptions(hass)

    assert len(descriptions) == 2

    assert descriptions[logger.DOMAIN]["set_default_level"]["name"] == "Translated name"
    assert (
        descriptions[logger.DOMAIN]["set_default_level"]["description"]
        == "Translated description"
    )
    assert (
        descriptions[logger.DOMAIN]["set_default_level"]["fields"]["level"]["name"]
        == "Field name"
    )
    assert (
        descriptions[logger.DOMAIN]["set_default_level"]["fields"]["level"][
            "description"
        ]
        == "Field description"
    )

    hass.services.async_register(logger.DOMAIN, "new_service", lambda x: None, None)
    service.async_set_service_schema(
        hass, logger.DOMAIN, "new_service", {"description": "new service"}
    )
    descriptions = await service.async_get_all_descriptions(hass)
    assert "description" in descriptions[logger.DOMAIN]["new_service"]
    assert descriptions[logger.DOMAIN]["new_service"]["description"] == "new service"

    hass.services.async_register(
        logger.DOMAIN, "another_new_service", lambda x: None, None
    )
    hass.services.async_register(
        logger.DOMAIN,
        "service_with_optional_response",
        lambda x: None,
        None,
        SupportsResponse.OPTIONAL,
    )
    hass.services.async_register(
        logger.DOMAIN,
        "service_with_only_response",
        lambda x: None,
        None,
        SupportsResponse.ONLY,
    )
<<<<<<< HEAD

=======
    hass.services.async_register(
        logger.DOMAIN,
        "another_service_with_response",
        lambda x: None,
        None,
        SupportsResponse.OPTIONAL,
    )
    service.async_set_service_schema(
        hass,
        logger.DOMAIN,
        "another_service_with_response",
        {"description": "response service"},
    )
>>>>>>> a1ba8e46
    descriptions = await service.async_get_all_descriptions(hass)
    assert "another_new_service" in descriptions[logger.DOMAIN]
    assert "service_with_optional_response" in descriptions[logger.DOMAIN]
    assert descriptions[logger.DOMAIN]["service_with_optional_response"][
        "response"
    ] == {"optional": True}
    assert "service_with_only_response" in descriptions[logger.DOMAIN]
    assert descriptions[logger.DOMAIN]["service_with_only_response"]["response"] == {
        "optional": False
    }

    # Verify the cache returns the same object
    assert await service.async_get_all_descriptions(hass) is descriptions


async def test_call_with_required_features(hass: HomeAssistant, mock_entities) -> None:
    """Test service calls invoked only if entity has required features."""
    test_service_mock = AsyncMock(return_value=None)
    await service.entity_service_call(
        hass,
        [Mock(entities=mock_entities)],
        test_service_mock,
        ServiceCall("test_domain", "test_service", {"entity_id": "all"}),
        required_features=[SUPPORT_A],
    )

    assert test_service_mock.call_count == 2
    expected = [
        mock_entities["light.kitchen"],
        mock_entities["light.bedroom"],
    ]
    actual = [call[0][0] for call in test_service_mock.call_args_list]
    assert all(entity in actual for entity in expected)

    # Test we raise if we target entity ID that does not support the service
    test_service_mock.reset_mock()
    with pytest.raises(exceptions.HomeAssistantError):
        await service.entity_service_call(
            hass,
            [Mock(entities=mock_entities)],
            test_service_mock,
            ServiceCall(
                "test_domain", "test_service", {"entity_id": "light.living_room"}
            ),
            required_features=[SUPPORT_A],
        )
    assert test_service_mock.call_count == 0


async def test_call_with_both_required_features(
    hass: HomeAssistant, mock_entities
) -> None:
    """Test service calls invoked only if entity has both features."""
    test_service_mock = AsyncMock(return_value=None)
    await service.entity_service_call(
        hass,
        [Mock(entities=mock_entities)],
        test_service_mock,
        ServiceCall("test_domain", "test_service", {"entity_id": "all"}),
        required_features=[SUPPORT_A | SUPPORT_B],
    )

    assert test_service_mock.call_count == 1
    assert [call[0][0] for call in test_service_mock.call_args_list] == [
        mock_entities["light.bedroom"]
    ]


async def test_call_with_one_of_required_features(
    hass: HomeAssistant, mock_entities
) -> None:
    """Test service calls invoked with one entity having the required features."""
    test_service_mock = AsyncMock(return_value=None)
    await service.entity_service_call(
        hass,
        [Mock(entities=mock_entities)],
        test_service_mock,
        ServiceCall("test_domain", "test_service", {"entity_id": "all"}),
        required_features=[SUPPORT_A, SUPPORT_C],
    )

    assert test_service_mock.call_count == 3
    expected = [
        mock_entities["light.kitchen"],
        mock_entities["light.bedroom"],
        mock_entities["light.bathroom"],
    ]
    actual = [call[0][0] for call in test_service_mock.call_args_list]
    assert all(entity in actual for entity in expected)


async def test_call_with_sync_func(hass: HomeAssistant, mock_entities) -> None:
    """Test invoking sync service calls."""
    test_service_mock = Mock(return_value=None)
    await service.entity_service_call(
        hass,
        [Mock(entities=mock_entities)],
        test_service_mock,
        ServiceCall("test_domain", "test_service", {"entity_id": "light.kitchen"}),
    )
    assert test_service_mock.call_count == 1


async def test_call_with_sync_attr(hass: HomeAssistant, mock_entities) -> None:
    """Test invoking sync service calls."""
    mock_method = mock_entities["light.kitchen"].sync_method = Mock(return_value=None)
    await service.entity_service_call(
        hass,
        [Mock(entities=mock_entities)],
        "sync_method",
        ServiceCall(
            "test_domain",
            "test_service",
            {"entity_id": "light.kitchen", "area_id": "abcd"},
        ),
    )
    assert mock_method.call_count == 1
    # We pass empty kwargs because both entity_id and area_id are filtered out
    assert mock_method.mock_calls[0][2] == {}


async def test_call_context_user_not_exist(hass: HomeAssistant) -> None:
    """Check we don't allow deleted users to do things."""
    with pytest.raises(exceptions.UnknownUser) as err:
        await service.entity_service_call(
            hass,
            [],
            Mock(),
            ServiceCall(
                "test_domain",
                "test_service",
                context=Context(user_id="non-existing"),
            ),
        )

    assert err.value.context.user_id == "non-existing"


async def test_call_context_target_all(
    hass: HomeAssistant, mock_handle_entity_call, mock_entities
) -> None:
    """Check we only target allowed entities if targeting all."""
    with patch(
        "homeassistant.auth.AuthManager.async_get_user",
        return_value=Mock(
            permissions=PolicyPermissions(
                {"entities": {"entity_ids": {"light.kitchen": True}}}, None
            ),
            is_admin=False,
        ),
    ):
        await service.entity_service_call(
            hass,
            [Mock(entities=mock_entities)],
            Mock(),
            ServiceCall(
                "test_domain",
                "test_service",
                data={"entity_id": ENTITY_MATCH_ALL},
                context=Context(user_id="mock-id"),
            ),
        )

    assert len(mock_handle_entity_call.mock_calls) == 1
    assert mock_handle_entity_call.mock_calls[0][1][1].entity_id == "light.kitchen"


async def test_call_context_target_specific(
    hass: HomeAssistant, mock_handle_entity_call, mock_entities
) -> None:
    """Check targeting specific entities."""
    with patch(
        "homeassistant.auth.AuthManager.async_get_user",
        return_value=Mock(
            permissions=PolicyPermissions(
                {"entities": {"entity_ids": {"light.kitchen": True}}}, None
            )
        ),
    ):
        await service.entity_service_call(
            hass,
            [Mock(entities=mock_entities)],
            Mock(),
            ServiceCall(
                "test_domain",
                "test_service",
                {"entity_id": "light.kitchen"},
                context=Context(user_id="mock-id"),
            ),
        )

    assert len(mock_handle_entity_call.mock_calls) == 1
    assert mock_handle_entity_call.mock_calls[0][1][1].entity_id == "light.kitchen"


async def test_call_context_target_specific_no_auth(
    hass: HomeAssistant, mock_handle_entity_call, mock_entities
) -> None:
    """Check targeting specific entities without auth."""
    with pytest.raises(exceptions.Unauthorized) as err, patch(
        "homeassistant.auth.AuthManager.async_get_user",
        return_value=Mock(permissions=PolicyPermissions({}, None), is_admin=False),
    ):
        await service.entity_service_call(
            hass,
            [Mock(entities=mock_entities)],
            Mock(),
            ServiceCall(
                "test_domain",
                "test_service",
                {"entity_id": "light.kitchen"},
                context=Context(user_id="mock-id"),
            ),
        )

    assert err.value.context.user_id == "mock-id"
    assert err.value.entity_id == "light.kitchen"


async def test_call_no_context_target_all(
    hass: HomeAssistant, mock_handle_entity_call, mock_entities
) -> None:
    """Check we target all if no user context given."""
    await service.entity_service_call(
        hass,
        [Mock(entities=mock_entities)],
        Mock(),
        ServiceCall(
            "test_domain", "test_service", data={"entity_id": ENTITY_MATCH_ALL}
        ),
    )

    assert len(mock_handle_entity_call.mock_calls) == 4
    assert [call[1][1] for call in mock_handle_entity_call.mock_calls] == list(
        mock_entities.values()
    )


async def test_call_no_context_target_specific(
    hass: HomeAssistant, mock_handle_entity_call, mock_entities
) -> None:
    """Check we can target specified entities."""
    await service.entity_service_call(
        hass,
        [Mock(entities=mock_entities)],
        Mock(),
        ServiceCall(
            "test_domain",
            "test_service",
            {"entity_id": ["light.kitchen", "light.non-existing"]},
        ),
    )

    assert len(mock_handle_entity_call.mock_calls) == 1
    assert mock_handle_entity_call.mock_calls[0][1][1].entity_id == "light.kitchen"


async def test_call_with_match_all(
    hass: HomeAssistant,
    mock_handle_entity_call,
    mock_entities,
    caplog: pytest.LogCaptureFixture,
) -> None:
    """Check we only target allowed entities if targeting all."""
    await service.entity_service_call(
        hass,
        [Mock(entities=mock_entities)],
        Mock(),
        ServiceCall("test_domain", "test_service", {"entity_id": "all"}),
    )

    assert len(mock_handle_entity_call.mock_calls) == 4
    assert [call[1][1] for call in mock_handle_entity_call.mock_calls] == list(
        mock_entities.values()
    )


async def test_call_with_omit_entity_id(
    hass: HomeAssistant, mock_handle_entity_call, mock_entities
) -> None:
    """Check service call if we do not pass an entity ID."""
    await service.entity_service_call(
        hass,
        [Mock(entities=mock_entities)],
        Mock(),
        ServiceCall("test_domain", "test_service"),
    )

    assert len(mock_handle_entity_call.mock_calls) == 0


async def test_register_admin_service(
    hass: HomeAssistant, hass_read_only_user: MockUser, hass_admin_user: MockUser
) -> None:
    """Test the register admin service."""
    calls = []

    async def mock_service(call):
        calls.append(call)

    service.async_register_admin_service(hass, "test", "test", mock_service)
    service.async_register_admin_service(
        hass,
        "test",
        "test2",
        mock_service,
        vol.Schema({vol.Required("required"): cv.boolean}),
    )

    with pytest.raises(exceptions.UnknownUser):
        await hass.services.async_call(
            "test",
            "test",
            {},
            blocking=True,
            context=Context(user_id="non-existing"),
        )
    assert len(calls) == 0

    with pytest.raises(exceptions.Unauthorized):
        await hass.services.async_call(
            "test",
            "test",
            {},
            blocking=True,
            context=Context(user_id=hass_read_only_user.id),
        )
    assert len(calls) == 0

    with pytest.raises(vol.Invalid):
        await hass.services.async_call(
            "test",
            "test",
            {"invalid": True},
            blocking=True,
            context=Context(user_id=hass_admin_user.id),
        )
    assert len(calls) == 0

    with pytest.raises(vol.Invalid):
        await hass.services.async_call(
            "test",
            "test2",
            {},
            blocking=True,
            context=Context(user_id=hass_admin_user.id),
        )
    assert len(calls) == 0

    await hass.services.async_call(
        "test",
        "test2",
        {"required": True},
        blocking=True,
        context=Context(user_id=hass_admin_user.id),
    )
    assert len(calls) == 1
    assert calls[0].context.user_id == hass_admin_user.id


async def test_domain_control_not_async(hass: HomeAssistant, mock_entities) -> None:
    """Test domain verification in a service call with an unknown user."""
    calls = []

    def mock_service_log(call):
        """Define a protected service."""
        calls.append(call)

    with pytest.raises(exceptions.HomeAssistantError):
        service.verify_domain_control(hass, "test_domain")(mock_service_log)


async def test_domain_control_unknown(hass: HomeAssistant, mock_entities) -> None:
    """Test domain verification in a service call with an unknown user."""
    calls = []

    async def mock_service_log(call):
        """Define a protected service."""
        calls.append(call)

    with patch(
        "homeassistant.helpers.entity_registry.async_get",
        return_value=Mock(entities=mock_entities),
    ):
        protected_mock_service = service.verify_domain_control(hass, "test_domain")(
            mock_service_log
        )

        hass.services.async_register(
            "test_domain", "test_service", protected_mock_service, schema=None
        )

        with pytest.raises(exceptions.UnknownUser):
            await hass.services.async_call(
                "test_domain",
                "test_service",
                {},
                blocking=True,
                context=Context(user_id="fake_user_id"),
            )
        assert len(calls) == 0


async def test_domain_control_unauthorized(
    hass: HomeAssistant, hass_read_only_user: MockUser
) -> None:
    """Test domain verification in a service call with an unauthorized user."""
    mock_registry(
        hass,
        {
            "light.kitchen": er.RegistryEntry(
                entity_id="light.kitchen",
                unique_id="kitchen",
                platform="test_domain",
            )
        },
    )

    calls = []

    async def mock_service_log(call):
        """Define a protected service."""
        calls.append(call)

    protected_mock_service = service.verify_domain_control(hass, "test_domain")(
        mock_service_log
    )

    hass.services.async_register(
        "test_domain", "test_service", protected_mock_service, schema=None
    )

    with pytest.raises(exceptions.Unauthorized):
        await hass.services.async_call(
            "test_domain",
            "test_service",
            {},
            blocking=True,
            context=Context(user_id=hass_read_only_user.id),
        )

    assert len(calls) == 0


async def test_domain_control_admin(
    hass: HomeAssistant, hass_admin_user: MockUser
) -> None:
    """Test domain verification in a service call with an admin user."""
    mock_registry(
        hass,
        {
            "light.kitchen": er.RegistryEntry(
                entity_id="light.kitchen",
                unique_id="kitchen",
                platform="test_domain",
            )
        },
    )

    calls = []

    async def mock_service_log(call):
        """Define a protected service."""
        calls.append(call)

    protected_mock_service = service.verify_domain_control(hass, "test_domain")(
        mock_service_log
    )

    hass.services.async_register(
        "test_domain", "test_service", protected_mock_service, schema=None
    )

    await hass.services.async_call(
        "test_domain",
        "test_service",
        {},
        blocking=True,
        context=Context(user_id=hass_admin_user.id),
    )

    assert len(calls) == 1


async def test_domain_control_no_user(hass: HomeAssistant) -> None:
    """Test domain verification in a service call with no user."""
    mock_registry(
        hass,
        {
            "light.kitchen": er.RegistryEntry(
                entity_id="light.kitchen",
                unique_id="kitchen",
                platform="test_domain",
            )
        },
    )

    calls = []

    async def mock_service_log(call):
        """Define a protected service."""
        calls.append(call)

    protected_mock_service = service.verify_domain_control(hass, "test_domain")(
        mock_service_log
    )

    hass.services.async_register(
        "test_domain", "test_service", protected_mock_service, schema=None
    )

    await hass.services.async_call(
        "test_domain",
        "test_service",
        {},
        blocking=True,
        context=Context(user_id=None),
    )

    assert len(calls) == 1


async def test_extract_from_service_available_device(hass: HomeAssistant) -> None:
    """Test the extraction of entity from service and device is available."""
    entities = [
        MockEntity(name="test_1", entity_id="test_domain.test_1"),
        MockEntity(name="test_2", entity_id="test_domain.test_2", available=False),
        MockEntity(name="test_3", entity_id="test_domain.test_3"),
        MockEntity(name="test_4", entity_id="test_domain.test_4", available=False),
    ]

    call_1 = ServiceCall("test", "service", data={"entity_id": ENTITY_MATCH_ALL})

    assert ["test_domain.test_1", "test_domain.test_3"] == [
        ent.entity_id
        for ent in (await service.async_extract_entities(hass, entities, call_1))
    ]

    call_2 = ServiceCall(
        "test",
        "service",
        data={"entity_id": ["test_domain.test_3", "test_domain.test_4"]},
    )

    assert ["test_domain.test_3"] == [
        ent.entity_id
        for ent in (await service.async_extract_entities(hass, entities, call_2))
    ]

    assert (
        await service.async_extract_entities(
            hass,
            entities,
            ServiceCall(
                "test",
                "service",
                data={"entity_id": ENTITY_MATCH_NONE},
            ),
        )
        == []
    )


async def test_extract_from_service_empty_if_no_entity_id(hass: HomeAssistant) -> None:
    """Test the extraction from service without specifying entity."""
    entities = [
        MockEntity(name="test_1", entity_id="test_domain.test_1"),
        MockEntity(name="test_2", entity_id="test_domain.test_2"),
    ]
    call = ServiceCall("test", "service")

    assert [] == [
        ent.entity_id
        for ent in (await service.async_extract_entities(hass, entities, call))
    ]


async def test_extract_from_service_filter_out_non_existing_entities(
    hass: HomeAssistant,
) -> None:
    """Test the extraction of non existing entities from service."""
    entities = [
        MockEntity(name="test_1", entity_id="test_domain.test_1"),
        MockEntity(name="test_2", entity_id="test_domain.test_2"),
    ]

    call = ServiceCall(
        "test",
        "service",
        {"entity_id": ["test_domain.test_2", "test_domain.non_exist"]},
    )

    assert ["test_domain.test_2"] == [
        ent.entity_id
        for ent in (await service.async_extract_entities(hass, entities, call))
    ]


async def test_extract_from_service_area_id(hass: HomeAssistant, area_mock) -> None:
    """Test the extraction using area ID as reference."""
    entities = [
        MockEntity(name="in_area", entity_id="light.in_area"),
        MockEntity(name="no_area", entity_id="light.no_area"),
        MockEntity(name="diff_area", entity_id="light.diff_area"),
    ]

    call = ServiceCall("light", "turn_on", {"area_id": "test-area"})
    extracted = await service.async_extract_entities(hass, entities, call)
    assert len(extracted) == 1
    assert extracted[0].entity_id == "light.in_area"

    call = ServiceCall("light", "turn_on", {"area_id": ["test-area", "diff-area"]})
    extracted = await service.async_extract_entities(hass, entities, call)
    assert len(extracted) == 2
    assert sorted(ent.entity_id for ent in extracted) == [
        "light.diff_area",
        "light.in_area",
    ]

    call = ServiceCall(
        "light",
        "turn_on",
        {"area_id": ["test-area", "diff-area"], "device_id": "device-no-area-id"},
    )
    extracted = await service.async_extract_entities(hass, entities, call)
    assert len(extracted) == 3
    assert sorted(ent.entity_id for ent in extracted) == [
        "light.diff_area",
        "light.in_area",
        "light.no_area",
    ]


async def test_entity_service_call_warn_referenced(
    hass: HomeAssistant, caplog: pytest.LogCaptureFixture
) -> None:
    """Test we only warn for referenced entities in entity_service_call."""
    call = ServiceCall(
        "light",
        "turn_on",
        {
            "area_id": "non-existent-area",
            "entity_id": "non.existent",
            "device_id": "non-existent-device",
        },
    )
    await service.entity_service_call(hass, {}, "", call)
    assert (
        "Referenced areas non-existent-area, devices non-existent-device, "
        "entities non.existent are missing or not currently available"
    ) in caplog.text


async def test_async_extract_entities_warn_referenced(
    hass: HomeAssistant, caplog: pytest.LogCaptureFixture
) -> None:
    """Test we only warn for referenced entities in async_extract_entities."""
    call = ServiceCall(
        "light",
        "turn_on",
        {
            "area_id": "non-existent-area",
            "entity_id": "non.existent",
            "device_id": "non-existent-device",
        },
    )
    extracted = await service.async_extract_entities(hass, {}, call)
    assert len(extracted) == 0
    assert (
        "Referenced areas non-existent-area, devices non-existent-device, "
        "entities non.existent are missing or not currently available"
    ) in caplog.text


async def test_async_extract_config_entry_ids(hass: HomeAssistant) -> None:
    """Test we can find devices that have no entities."""

    device_no_entities = dr.DeviceEntry(id="device-no-entities", config_entries={"abc"})

    call = ServiceCall(
        "homeassistant",
        "reload_config_entry",
        {
            "device_id": "device-no-entities",
        },
    )

    mock_device_registry(
        hass,
        {
            device_no_entities.id: device_no_entities,
        },
    )

    assert await service.async_extract_config_entry_ids(hass, call) == {"abc"}<|MERGE_RESOLUTION|>--- conflicted
+++ resolved
@@ -625,9 +625,6 @@
         None,
         SupportsResponse.ONLY,
     )
-<<<<<<< HEAD
-
-=======
     hass.services.async_register(
         logger.DOMAIN,
         "another_service_with_response",
@@ -641,7 +638,6 @@
         "another_service_with_response",
         {"description": "response service"},
     )
->>>>>>> a1ba8e46
     descriptions = await service.async_get_all_descriptions(hass)
     assert "another_new_service" in descriptions[logger.DOMAIN]
     assert "service_with_optional_response" in descriptions[logger.DOMAIN]
@@ -652,9 +648,115 @@
     assert descriptions[logger.DOMAIN]["service_with_only_response"]["response"] == {
         "optional": False
     }
+    assert "another_service_with_response" in descriptions[logger.DOMAIN]
+    assert descriptions[logger.DOMAIN]["another_service_with_response"]["response"] == {
+        "optional": True
+    }
 
     # Verify the cache returns the same object
     assert await service.async_get_all_descriptions(hass) is descriptions
+
+
+async def test_async_get_all_descriptions_failing_integration(
+    hass: HomeAssistant, caplog: pytest.LogCaptureFixture
+) -> None:
+    """Test async_get_all_descriptions when async_get_integrations returns an exception."""
+    group = hass.components.group
+    group_config = {group.DOMAIN: {}}
+    await async_setup_component(hass, group.DOMAIN, group_config)
+    descriptions = await service.async_get_all_descriptions(hass)
+
+    assert len(descriptions) == 1
+
+    assert "description" in descriptions["group"]["reload"]
+    assert "fields" in descriptions["group"]["reload"]
+
+    logger = hass.components.logger
+    logger_config = {logger.DOMAIN: {}}
+    await async_setup_component(hass, logger.DOMAIN, logger_config)
+    with patch(
+        "homeassistant.helpers.service.async_get_integrations",
+        return_value={"logger": ImportError},
+    ):
+        descriptions = await service.async_get_all_descriptions(hass)
+
+    assert len(descriptions) == 2
+    assert "Failed to load integration: logger" in caplog.text
+
+    # Services are empty defaults if the load fails but should
+    # not raise
+    assert descriptions[logger.DOMAIN]["set_level"] == {
+        "description": "",
+        "fields": {},
+        "name": "",
+    }
+
+    hass.services.async_register(logger.DOMAIN, "new_service", lambda x: None, None)
+    service.async_set_service_schema(
+        hass, logger.DOMAIN, "new_service", {"description": "new service"}
+    )
+    descriptions = await service.async_get_all_descriptions(hass)
+    assert "description" in descriptions[logger.DOMAIN]["new_service"]
+    assert descriptions[logger.DOMAIN]["new_service"]["description"] == "new service"
+
+    hass.services.async_register(
+        logger.DOMAIN, "another_new_service", lambda x: None, None
+    )
+    hass.services.async_register(
+        logger.DOMAIN,
+        "service_with_optional_response",
+        lambda x: None,
+        None,
+        SupportsResponse.OPTIONAL,
+    )
+    hass.services.async_register(
+        logger.DOMAIN,
+        "service_with_only_response",
+        lambda x: None,
+        None,
+        SupportsResponse.ONLY,
+    )
+
+    descriptions = await service.async_get_all_descriptions(hass)
+    assert "another_new_service" in descriptions[logger.DOMAIN]
+    assert "service_with_optional_response" in descriptions[logger.DOMAIN]
+    assert descriptions[logger.DOMAIN]["service_with_optional_response"][
+        "response"
+    ] == {"optional": True}
+    assert "service_with_only_response" in descriptions[logger.DOMAIN]
+    assert descriptions[logger.DOMAIN]["service_with_only_response"]["response"] == {
+        "optional": False
+    }
+
+    # Verify the cache returns the same object
+    assert await service.async_get_all_descriptions(hass) is descriptions
+
+
+async def test_async_get_all_descriptions_dynamically_created_services(
+    hass: HomeAssistant, caplog: pytest.LogCaptureFixture
+) -> None:
+    """Test async_get_all_descriptions when async_get_integrations when services are dynamic."""
+    group = hass.components.group
+    group_config = {group.DOMAIN: {}}
+    await async_setup_component(hass, group.DOMAIN, group_config)
+    descriptions = await service.async_get_all_descriptions(hass)
+
+    assert len(descriptions) == 1
+
+    assert "description" in descriptions["group"]["reload"]
+    assert "fields" in descriptions["group"]["reload"]
+
+    shell_command = hass.components.shell_command
+    shell_command_config = {shell_command.DOMAIN: {"test_service": "ls /bin"}}
+    await async_setup_component(hass, shell_command.DOMAIN, shell_command_config)
+    descriptions = await service.async_get_all_descriptions(hass)
+
+    assert len(descriptions) == 2
+    assert descriptions[shell_command.DOMAIN]["test_service"] == {
+        "description": "",
+        "fields": {},
+        "name": "",
+    }
 
 
 async def test_call_with_required_features(hass: HomeAssistant, mock_entities) -> None:
