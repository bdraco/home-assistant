--- conflicted
+++ resolved
@@ -941,13 +941,7 @@
         integration2 = storage.Store(hass, 1, "integration2")
         integration2.async_delay_save(lambda: {"integration2": "updated"})
         # Delay save should invalidate the cache after it saves
-<<<<<<< HEAD
-        assert (
-            store_manager.async_fetch("integration2") is not None
-        )  # not invalidated yet
-=======
         assert "integration2" not in store_manager._invalidated
->>>>>>> 1b992c2b
 
         # Block twice to flush out the delayed save
         await hass.async_block_till_done()
@@ -979,24 +973,14 @@
         integration1 = storage.Store(hass, 1, "integration1")
         assert await integration1.async_load() == {"integration1": "updated"}
 
-<<<<<<< HEAD
-        # Load should not invalidate the cache
-        assert store_manager.async_fetch("integration1") is not None
-=======
         # Load should pop the cache
         assert store_manager.async_fetch("integration1") is None
->>>>>>> 1b992c2b
 
         integration2 = storage.Store(hass, 1, "integration2")
         assert await integration2.async_load() == {"integration2": "updated"}
 
-<<<<<<< HEAD
-        # Load should not invalidate the cache
-        assert store_manager.async_fetch("integration2") is not None
-=======
         # Load should pop the cache
         assert store_manager.async_fetch("integration2") is None
->>>>>>> 1b992c2b
 
         await hass.async_stop(force=True)
 
@@ -1102,18 +1086,6 @@
         store_manager = storage.get_internal_store_manager(hass)
         await store_manager.async_initialize()
         await store_manager.async_preload(["integration1", "integration2"])
-<<<<<<< HEAD
-        assert store_manager.async_fetch("integration1") is not None
-        assert store_manager.async_fetch("integration2") is not None
-        hass.bus.async_fire(EVENT_HOMEASSISTANT_START)
-        await hass.async_block_till_done()
-        assert store_manager.async_fetch("integration1") is not None
-        assert store_manager.async_fetch("integration2") is not None
-        hass.bus.async_fire(EVENT_HOMEASSISTANT_STARTED)
-        await hass.async_block_till_done()
-        assert store_manager.async_fetch("integration1") is not None
-        assert store_manager.async_fetch("integration2") is not None
-=======
         assert "integration1" in store_manager._data_preload
         assert "integration2" in store_manager._data_preload
         hass.bus.async_fire(EVENT_HOMEASSISTANT_START)
@@ -1124,18 +1096,14 @@
         await hass.async_block_till_done()
         assert "integration1" in store_manager._data_preload
         assert "integration2" in store_manager._data_preload
->>>>>>> 1b992c2b
         freezer.tick(storage.MANAGER_CLEANUP_DELAY)
         async_fire_time_changed(hass)
         await hass.async_block_till_done()
         # The cache should be removed after the cleanup delay
         # since it means nothing ever loaded it and we want to
         # recover the memory
-<<<<<<< HEAD
-=======
         assert "integration1" not in store_manager._data_preload
         assert "integration2" not in store_manager._data_preload
->>>>>>> 1b992c2b
         assert store_manager.async_fetch("integration1") is None
         assert store_manager.async_fetch("integration2") is None
         await hass.async_stop(force=True)
@@ -1168,20 +1136,6 @@
         store_manager = storage.get_internal_store_manager(hass)
         await store_manager.async_initialize()
         await store_manager.async_preload(["integration1", "integration2"])
-<<<<<<< HEAD
-        assert store_manager.async_fetch("integration1") is not None
-        assert store_manager.async_fetch("integration2") is not None
-        hass.bus.async_fire(EVENT_HOMEASSISTANT_START)
-        await hass.async_block_till_done()
-        assert store_manager.async_fetch("integration1") is not None
-        assert store_manager.async_fetch("integration2") is not None
-        hass.bus.async_fire(EVENT_HOMEASSISTANT_STARTED)
-        await hass.async_block_till_done()
-        assert store_manager.async_fetch("integration1") is not None
-        assert store_manager.async_fetch("integration2") is not None
-        hass.bus.async_fire(EVENT_HOMEASSISTANT_STOP)
-        await hass.async_block_till_done()
-=======
         assert "integration1" in store_manager._data_preload
         assert "integration2" in store_manager._data_preload
         hass.bus.async_fire(EVENT_HOMEASSISTANT_START)
@@ -1196,7 +1150,6 @@
         await hass.async_block_till_done()
         assert "integration1" not in store_manager._data_preload
         assert "integration2" not in store_manager._data_preload
->>>>>>> 1b992c2b
         assert store_manager.async_fetch("integration1") is None
         assert store_manager.async_fetch("integration2") is None
         await hass.async_stop(force=True)