--- conflicted
+++ resolved
@@ -788,10 +788,6 @@
     start_time = dt_util.utcnow() + timedelta(hours=24)
 
     try:
-<<<<<<< HEAD
-        hass.states.async_set("switch.test", "on")
-=======
->>>>>>> c4fbfc25
         hass.async_create_task(script_obj.async_run(context=Context()))
         async_fire_time_changed(hass, start_time.replace(hour=5))
         assert not script_obj.is_running
