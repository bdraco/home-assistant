--- conflicted
+++ resolved
@@ -1362,8 +1362,6 @@
 @pytest.mark.parametrize(
     "timeout_param", [0, "{{ 0 }}", {"minutes": 0}, {"minutes": "{{ 0 }}"}]
 )
-<<<<<<< HEAD
-=======
 async def test_wait_trigger_matches_with_zero_timeout(
     hass: HomeAssistant, caplog: pytest.LogCaptureFixture, timeout_param: int | str
 ) -> None:
@@ -1412,7 +1410,6 @@
 @pytest.mark.parametrize(
     "timeout_param", [0, "{{ 0 }}", {"minutes": 0}, {"minutes": "{{ 0 }}"}]
 )
->>>>>>> ffd6635c
 async def test_wait_template_with_zero_timeout(
     hass: HomeAssistant, caplog: pytest.LogCaptureFixture, timeout_param: int | str
 ) -> None:
@@ -1452,8 +1449,6 @@
 
 
 @pytest.mark.parametrize(
-<<<<<<< HEAD
-=======
     "timeout_param", [0, "{{ 0 }}", {"minutes": 0}, {"minutes": "{{ 0 }}"}]
 )
 async def test_wait_template_matches_with_zero_timeout(
@@ -1495,7 +1490,6 @@
 
 
 @pytest.mark.parametrize(
->>>>>>> ffd6635c
     ("continue_on_timeout", "n_events"), [(False, 0), (True, 1), (None, 1)]
 )
 @pytest.mark.parametrize("action_type", ["template", "trigger"])
