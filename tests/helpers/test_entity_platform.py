"""Tests for the EntityPlatform helper."""
import asyncio
from collections.abc import Iterable
from datetime import timedelta
import logging
from typing import Any
from unittest.mock import ANY, Mock, patch

import pytest

from homeassistant.const import EVENT_HOMEASSISTANT_STARTED, PERCENTAGE
from homeassistant.core import (
    CoreState,
    HomeAssistant,
    ServiceCall,
    ServiceResponse,
    SupportsResponse,
    callback,
)
from homeassistant.exceptions import HomeAssistantError, PlatformNotReady
from homeassistant.helpers import (
    area_registry as ar,
    device_registry as dr,
    entity_platform,
    entity_registry as er,
    issue_registry as ir,
)
from homeassistant.helpers.entity import (
    DeviceInfo,
    Entity,
    EntityCategory,
    async_generate_entity_id,
)
from homeassistant.helpers.entity_component import (
    DEFAULT_SCAN_INTERVAL,
    EntityComponent,
)
from homeassistant.helpers.typing import ConfigType, DiscoveryInfoType
import homeassistant.util.dt as dt_util

from tests.common import (
    MockConfigEntry,
    MockEntity,
    MockEntityPlatform,
    MockPlatform,
    async_fire_time_changed,
    mock_platform,
    mock_registry,
)

_LOGGER = logging.getLogger(__name__)
DOMAIN = "test_domain"
PLATFORM = "test_platform"


async def test_polling_only_updates_entities_it_should_poll(
    hass: HomeAssistant,
) -> None:
    """Test the polling of only updated entities."""
    component = EntityComponent(_LOGGER, DOMAIN, hass, timedelta(seconds=20))
    await component.async_setup({})

    no_poll_ent = MockEntity(should_poll=False)
    no_poll_ent.async_update = Mock()
    poll_ent = MockEntity(should_poll=True)
    poll_ent.async_update = Mock()

    await component.async_add_entities([no_poll_ent, poll_ent])

    no_poll_ent.async_update.reset_mock()
    poll_ent.async_update.reset_mock()

    async_fire_time_changed(hass, dt_util.utcnow() + timedelta(seconds=20))
    await hass.async_block_till_done()

    assert not no_poll_ent.async_update.called
    assert poll_ent.async_update.called


async def test_polling_disabled_by_config_entry(hass: HomeAssistant) -> None:
    """Test the polling of only updated entities."""
    entity_platform = MockEntityPlatform(hass)
    entity_platform.config_entry = MockConfigEntry(pref_disable_polling=True)

    poll_ent = MockEntity(should_poll=True)

    await entity_platform.async_add_entities([poll_ent])
    assert entity_platform._async_unsub_polling is None


async def test_polling_updates_entities_with_exception(hass: HomeAssistant) -> None:
    """Test the updated entities that not break with an exception."""
    component = EntityComponent(_LOGGER, DOMAIN, hass, timedelta(seconds=20))
    await component.async_setup({})

    update_ok = []
    update_err = []

    def update_mock() -> None:
        """Mock normal update."""
        update_ok.append(None)

    def update_mock_err() -> None:
        """Mock error update."""
        update_err.append(None)
        raise AssertionError("Fake error update")

    ent1 = MockEntity(should_poll=True)
    ent1.update = update_mock_err
    ent2 = MockEntity(should_poll=True)
    ent2.update = update_mock
    ent3 = MockEntity(should_poll=True)
    ent3.update = update_mock
    ent4 = MockEntity(should_poll=True)
    ent4.update = update_mock

    await component.async_add_entities([ent1, ent2, ent3, ent4])

    update_ok.clear()
    update_err.clear()

    async_fire_time_changed(hass, dt_util.utcnow() + timedelta(seconds=20))
    await hass.async_block_till_done()

    assert len(update_ok) == 3
    assert len(update_err) == 1


async def test_update_state_adds_entities(hass: HomeAssistant) -> None:
    """Test if updating poll entities cause an entity to be added works."""
    component = EntityComponent(_LOGGER, DOMAIN, hass)
    await component.async_setup({})

    ent1 = MockEntity()
    ent2 = MockEntity(should_poll=True)

    await component.async_add_entities([ent2])
    assert len(hass.states.async_entity_ids()) == 1
    ent2.update = lambda *_: component.add_entities([ent1])

    async_fire_time_changed(hass, dt_util.utcnow() + DEFAULT_SCAN_INTERVAL)
    await hass.async_block_till_done()

    assert len(hass.states.async_entity_ids()) == 2


async def test_update_state_adds_entities_with_update_before_add_true(
    hass: HomeAssistant,
) -> None:
    """Test if call update before add to state machine."""
    component = EntityComponent(_LOGGER, DOMAIN, hass)
    await component.async_setup({})

    ent = MockEntity()
    ent.update = Mock(spec_set=True)

    await component.async_add_entities([ent], True)
    await hass.async_block_till_done()

    assert len(hass.states.async_entity_ids()) == 1
    assert ent.update.called


async def test_update_state_adds_entities_with_update_before_add_false(
    hass: HomeAssistant,
) -> None:
    """Test if not call update before add to state machine."""
    component = EntityComponent(_LOGGER, DOMAIN, hass)
    await component.async_setup({})

    ent = MockEntity()
    ent.update = Mock(spec_set=True)

    await component.async_add_entities([ent], False)
    await hass.async_block_till_done()

    assert len(hass.states.async_entity_ids()) == 1
    assert not ent.update.called


@patch("homeassistant.helpers.entity_platform.async_track_time_interval")
async def test_set_scan_interval_via_platform(
    mock_track: Mock, hass: HomeAssistant
) -> None:
    """Test the setting of the scan interval via platform."""

    def platform_setup(
        hass: HomeAssistant,
        config: ConfigType,
        add_entities: entity_platform.AddEntitiesCallback,
        discovery_info: DiscoveryInfoType | None = None,
    ) -> None:
        """Test the platform setup."""
        add_entities([MockEntity(should_poll=True)])

    platform = MockPlatform(platform_setup)
    platform.SCAN_INTERVAL = timedelta(seconds=30)

    mock_platform(hass, "platform.test_domain", platform)

    component = EntityComponent(_LOGGER, DOMAIN, hass)

    component.setup({DOMAIN: {"platform": "platform"}})

    await hass.async_block_till_done()
    assert mock_track.called
    assert timedelta(seconds=30) == mock_track.call_args[0][2]


async def test_adding_entities_with_generator_and_thread_callback(
    hass: HomeAssistant,
) -> None:
    """Test generator in add_entities that calls thread method.

    We should make sure we resolve the generator to a list before passing
    it into an async context.
    """
    component = EntityComponent(_LOGGER, DOMAIN, hass)
    await component.async_setup({})

    def create_entity(number: int) -> MockEntity:
        """Create entity helper."""
        entity = MockEntity(unique_id=f"unique{number}")
        entity.entity_id = async_generate_entity_id(DOMAIN + ".{}", "Number", hass=hass)
        return entity

    await component.async_add_entities(create_entity(i) for i in range(2))


async def test_platform_warn_slow_setup(hass: HomeAssistant) -> None:
    """Warn we log when platform setup takes a long time."""
    platform = MockPlatform()

    mock_platform(hass, "platform.test_domain", platform)

    component = EntityComponent(_LOGGER, DOMAIN, hass)

    with patch.object(hass.loop, "call_at") as mock_call:
        await component.async_setup({DOMAIN: {"platform": "platform"}})
        await hass.async_block_till_done()
        assert mock_call.called

        # mock_calls[3] is the warning message for component setup
        # mock_calls[10] is the warning message for platform setup
        timeout, logger_method = mock_call.mock_calls[10][1][:2]

        assert timeout - hass.loop.time() == pytest.approx(
            entity_platform.SLOW_SETUP_WARNING, 0.5
        )
        assert logger_method == _LOGGER.warning

        assert mock_call().cancel.called


async def test_platform_error_slow_setup(
    hass: HomeAssistant, caplog: pytest.LogCaptureFixture
) -> None:
    """Don't block startup more than SLOW_SETUP_MAX_WAIT."""
    with patch.object(entity_platform, "SLOW_SETUP_MAX_WAIT", 0):
        called = []

        async def setup_platform(*args):
            called.append(1)
            await asyncio.sleep(0.1)

        platform = MockPlatform(async_setup_platform=setup_platform)
        component = EntityComponent(_LOGGER, DOMAIN, hass)
        mock_platform(hass, "test_platform.test_domain", platform)
        await component.async_setup({DOMAIN: {"platform": "test_platform"}})
        await hass.async_block_till_done()
        assert len(called) == 1
        assert "test_platform.test_domain" not in hass.config.components
        assert "test_platform is taking longer than 0 seconds" in caplog.text

    # Cleanup lingering (setup_platform) task after test is done
    await asyncio.sleep(0.1)


async def test_updated_state_used_for_entity_id(hass: HomeAssistant) -> None:
    """Test that first update results used for entity ID generation."""
    component = EntityComponent(_LOGGER, DOMAIN, hass)
    await component.async_setup({})

    class MockEntityNameFetcher(MockEntity):
        """Mock entity that fetches a friendly name."""

        async def async_update(self):
            """Mock update that assigns a name."""
            self._values["name"] = "Living Room"

    await component.async_add_entities([MockEntityNameFetcher()], True)

    entity_ids = hass.states.async_entity_ids()
    assert len(entity_ids) == 1
    assert entity_ids[0] == "test_domain.living_room"


async def test_parallel_updates_async_platform(hass: HomeAssistant) -> None:
    """Test async platform does not have parallel_updates limit by default."""
    platform = MockPlatform()

    mock_platform(hass, "platform.test_domain", platform)

    component = EntityComponent(_LOGGER, DOMAIN, hass)
    component._platforms = {}

    await component.async_setup({DOMAIN: {"platform": "platform"}})
    await hass.async_block_till_done()

    handle = list(component._platforms.values())[-1]
    assert handle.parallel_updates is None

    class AsyncEntity(MockEntity):
        """Mock entity that has async_update."""

        async def async_update(self):
            pass

    entity = AsyncEntity()
    await handle.async_add_entities([entity])
    assert entity.parallel_updates is None
    assert handle._update_in_sequence is False


async def test_parallel_updates_async_platform_with_constant(
    hass: HomeAssistant,
) -> None:
    """Test async platform can set parallel_updates limit."""
    platform = MockPlatform()
    platform.PARALLEL_UPDATES = 2

    mock_platform(hass, "platform.test_domain", platform)

    component = EntityComponent(_LOGGER, DOMAIN, hass)
    component._platforms = {}

    await component.async_setup({DOMAIN: {"platform": "platform"}})
    await hass.async_block_till_done()

    handle = list(component._platforms.values())[-1]

    class AsyncEntity(MockEntity):
        """Mock entity that has async_update."""

        async def async_update(self):
            pass

    entity = AsyncEntity()
    await handle.async_add_entities([entity])
    assert entity.parallel_updates is not None
    assert entity.parallel_updates._value == 2
    assert handle._update_in_sequence is False


async def test_parallel_updates_sync_platform(hass: HomeAssistant) -> None:
    """Test sync platform parallel_updates default set to 1."""
    platform = MockPlatform()

    mock_platform(hass, "platform.test_domain", platform)

    component = EntityComponent(_LOGGER, DOMAIN, hass)
    component._platforms = {}

    await component.async_setup({DOMAIN: {"platform": "platform"}})
    await hass.async_block_till_done()

    handle = list(component._platforms.values())[-1]

    class SyncEntity(MockEntity):
        """Mock entity that has update."""

        async def update(self):
            pass

    entity = SyncEntity()
    await handle.async_add_entities([entity])
    assert entity.parallel_updates is not None
    assert entity.parallel_updates._value == 1


async def test_parallel_updates_no_update_method(hass: HomeAssistant) -> None:
    """Test platform parallel_updates default set to 0."""
    platform = MockPlatform()

    mock_platform(hass, "platform.test_domain", platform)

    component = EntityComponent(_LOGGER, DOMAIN, hass)
    component._platforms = {}

    await component.async_setup({DOMAIN: {"platform": "platform"}})
    await hass.async_block_till_done()

    handle = list(component._platforms.values())[-1]

    entity = MockEntity()
    await handle.async_add_entities([entity])
    assert entity.parallel_updates is None


async def test_parallel_updates_sync_platform_with_constant(
    hass: HomeAssistant,
) -> None:
    """Test sync platform can set parallel_updates limit."""
    platform = MockPlatform()
    platform.PARALLEL_UPDATES = 2

    mock_platform(hass, "platform.test_domain", platform)

    component = EntityComponent(_LOGGER, DOMAIN, hass)
    component._platforms = {}

    await component.async_setup({DOMAIN: {"platform": "platform"}})
    await hass.async_block_till_done()

    handle = list(component._platforms.values())[-1]

    class SyncEntity(MockEntity):
        """Mock entity that has update."""

        async def update(self):
            pass

    entity = SyncEntity()
    await handle.async_add_entities([entity])
    assert entity.parallel_updates is not None
    assert entity.parallel_updates._value == 2


async def test_parallel_updates_async_platform_updates_in_parallel(
    hass: HomeAssistant,
) -> None:
    """Test an async platform is updated in parallel."""
    platform = MockPlatform()

    mock_platform(hass, "async_platform.test_domain", platform)

    component = EntityComponent(_LOGGER, DOMAIN, hass)
    component._platforms = {}

    await component.async_setup({DOMAIN: {"platform": "async_platform"}})
    await hass.async_block_till_done()

    handle = list(component._platforms.values())[-1]
    updating = []
    peak_update_count = 0

    class AsyncEntity(MockEntity):
        """Mock entity that has async_update."""

        async def async_update(self):
            pass

        async def async_update_ha_state(self, *args: Any, **kwargs: Any) -> None:
            nonlocal peak_update_count
            updating.append(self.entity_id)
            await asyncio.sleep(0)
            peak_update_count = max(len(updating), peak_update_count)
            await asyncio.sleep(0)
            updating.remove(self.entity_id)

    entity1 = AsyncEntity()
    entity2 = AsyncEntity()
    entity3 = AsyncEntity()

    await handle.async_add_entities([entity1, entity2, entity3])

    assert entity1.parallel_updates is None
    assert entity2.parallel_updates is None
    assert entity3.parallel_updates is None

    assert handle._update_in_sequence is False

    await handle._update_entity_states(dt_util.utcnow())
    assert peak_update_count > 1


async def test_parallel_updates_sync_platform_updates_in_sequence(
    hass: HomeAssistant,
) -> None:
    """Test a sync platform is updated in sequence."""
    platform = MockPlatform()

    mock_platform(hass, "platform.test_domain", platform)

    component = EntityComponent(_LOGGER, DOMAIN, hass)
    component._platforms = {}

    await component.async_setup({DOMAIN: {"platform": "platform"}})
    await hass.async_block_till_done()

    handle = list(component._platforms.values())[-1]
    updating = []
    peak_update_count = 0

    class SyncEntity(MockEntity):
        """Mock entity that has update."""

        def update(self):
            pass

        async def async_update_ha_state(self, *args: Any, **kwargs: Any) -> None:
            nonlocal peak_update_count
            updating.append(self.entity_id)
            await asyncio.sleep(0)
            peak_update_count = max(len(updating), peak_update_count)
            await asyncio.sleep(0)
            updating.remove(self.entity_id)

    entity1 = SyncEntity()
    entity2 = SyncEntity()
    entity3 = SyncEntity()

    await handle.async_add_entities([entity1, entity2, entity3])
    assert entity1.parallel_updates is not None
    assert entity1.parallel_updates._value == 1
    assert entity2.parallel_updates is not None
    assert entity2.parallel_updates._value == 1
    assert entity3.parallel_updates is not None
    assert entity3.parallel_updates._value == 1

    assert handle._update_in_sequence is True

    await handle._update_entity_states(dt_util.utcnow())
    assert peak_update_count == 1


async def test_raise_error_on_update(hass: HomeAssistant) -> None:
    """Test the add entity if they raise an error on update."""
    updates = []
    component = EntityComponent(_LOGGER, DOMAIN, hass)
    await component.async_setup({})
    entity1 = MockEntity(name="test_1")
    entity2 = MockEntity(name="test_2")

    def _raise() -> None:
        """Raise an exception."""
        raise AssertionError

    entity1.update = _raise
    entity2.update = lambda: updates.append(1)

    await component.async_add_entities([entity1, entity2], True)

    assert len(updates) == 1
    assert 1 in updates

    assert entity1.hass is None
    assert entity1.platform is None
    assert entity2.hass is not None
    assert entity2.platform is not None


async def test_async_remove_with_platform(hass: HomeAssistant) -> None:
    """Remove an entity from a platform."""
    component = EntityComponent(_LOGGER, DOMAIN, hass)
    await component.async_setup({})
    entity1 = MockEntity(name="test_1")
    await component.async_add_entities([entity1])
    assert len(hass.states.async_entity_ids()) == 1
    await entity1.async_remove()
    assert len(hass.states.async_entity_ids()) == 0


async def test_async_remove_with_platform_update_finishes(hass: HomeAssistant) -> None:
    """Remove an entity when an update finishes after its been removed."""
    component = EntityComponent(_LOGGER, DOMAIN, hass)
    await component.async_setup({})
    entity1 = MockEntity(name="test_1")
    entity2 = MockEntity(name="test_1")

    async def _delayed_update(*args, **kwargs):
        update_called.set()
        await update_done.wait()

    entity1.async_update = _delayed_update
    entity2.async_update = _delayed_update

    # Add, remove, and make sure no updates
    # cause the entity to reappear after removal and
    # that we can add another entity with the same entity_id
    for entity in [entity1, entity2]:
        update_called = asyncio.Event()
        update_done = asyncio.Event()
        await component.async_add_entities([entity])
        assert hass.states.async_entity_ids() == ["test_domain.test_1"]
        entity.async_write_ha_state()
        assert hass.states.get(entity.entity_id) is not None
        task = asyncio.create_task(entity.async_update_ha_state(True))
        await update_called.wait()
        await entity.async_remove()
        assert hass.states.async_entity_ids() == []
        update_done.set()
        await task
        assert hass.states.async_entity_ids() == []


async def test_not_adding_duplicate_entities_with_unique_id(
    hass: HomeAssistant,
    entity_registry: er.EntityRegistry,
    caplog: pytest.LogCaptureFixture,
) -> None:
    """Test for not adding duplicate entities.

    Also test that the entity registry is not updated for duplicates.
    """
    caplog.set_level(logging.ERROR)
    component = EntityComponent(_LOGGER, DOMAIN, hass)
    await component.async_setup({})

    ent1 = MockEntity(name="test1", unique_id="not_very_unique")
    await component.async_add_entities([ent1])

    assert len(hass.states.async_entity_ids()) == 1
    assert not caplog.text

    ent2 = MockEntity(name="test2", unique_id="not_very_unique")
    await component.async_add_entities([ent2])
    assert "test1" in caplog.text
    assert DOMAIN in caplog.text

    ent3 = MockEntity(
        name="test2", entity_id="test_domain.test3", unique_id="not_very_unique"
    )
    await component.async_add_entities([ent3])
    assert "test1" in caplog.text
    assert "test3" in caplog.text
    assert DOMAIN in caplog.text

    assert ent2.hass is None
    assert ent2.platform is None
    assert len(hass.states.async_entity_ids()) == 1

    # test the entity name was not updated
    entry = entity_registry.async_get_or_create(DOMAIN, DOMAIN, "not_very_unique")
    assert entry.original_name == "test1"


async def test_using_prescribed_entity_id(hass: HomeAssistant) -> None:
    """Test for using predefined entity ID."""
    component = EntityComponent(_LOGGER, DOMAIN, hass)
    await component.async_setup({})
    await component.async_add_entities(
        [MockEntity(name="bla", entity_id="hello.world")]
    )
    assert "hello.world" in hass.states.async_entity_ids()


async def test_using_prescribed_entity_id_with_unique_id(hass: HomeAssistant) -> None:
    """Test for amending predefined entity ID because currently exists."""
    component = EntityComponent(_LOGGER, DOMAIN, hass)
    await component.async_setup({})

    await component.async_add_entities([MockEntity(entity_id="test_domain.world")])
    await component.async_add_entities(
        [MockEntity(entity_id="test_domain.world", unique_id="bla")]
    )

    assert "test_domain.world_2" in hass.states.async_entity_ids()


async def test_using_prescribed_entity_id_which_is_registered(
    hass: HomeAssistant, entity_registry: er.EntityRegistry
) -> None:
    """Test not allowing predefined entity ID that already registered."""
    component = EntityComponent(_LOGGER, DOMAIN, hass)
    await component.async_setup({})
    # Register test_domain.world
    entity_registry.async_get_or_create(
        DOMAIN, "test", "1234", suggested_object_id="world"
    )

    # This entity_id will be rewritten
    await component.async_add_entities([MockEntity(entity_id="test_domain.world")])

    assert "test_domain.world_2" in hass.states.async_entity_ids()


async def test_name_which_conflict_with_registered(
    hass: HomeAssistant, entity_registry: er.EntityRegistry
) -> None:
    """Test not generating conflicting entity ID based on name."""
    component = EntityComponent(_LOGGER, DOMAIN, hass)
    await component.async_setup({})

    # Register test_domain.world
    entity_registry.async_get_or_create(
        DOMAIN, "test", "1234", suggested_object_id="world"
    )

    await component.async_add_entities([MockEntity(name="world")])

    assert "test_domain.world_2" in hass.states.async_entity_ids()


async def test_entity_with_name_and_entity_id_getting_registered(
    hass: HomeAssistant,
) -> None:
    """Ensure that entity ID is used for registration."""
    component = EntityComponent(_LOGGER, DOMAIN, hass)
    await component.async_setup({})
    await component.async_add_entities(
        [MockEntity(unique_id="1234", name="bla", entity_id="test_domain.world")]
    )
    assert "test_domain.world" in hass.states.async_entity_ids()


async def test_overriding_name_from_registry(hass: HomeAssistant) -> None:
    """Test that we can override a name via the Entity Registry."""
    component = EntityComponent(_LOGGER, DOMAIN, hass)
    await component.async_setup({})
    mock_registry(
        hass,
        {
            "test_domain.world": er.RegistryEntry(
                entity_id="test_domain.world",
                unique_id="1234",
                # Using component.async_add_entities is equal to platform "domain"
                platform="test_domain",
                name="Overridden",
            )
        },
    )
    await component.async_add_entities(
        [MockEntity(unique_id="1234", name="Device Name")]
    )

    state = hass.states.get("test_domain.world")
    assert state is not None
    assert state.name == "Overridden"


async def test_registry_respect_entity_namespace(
    hass: HomeAssistant, entity_registry: er.EntityRegistry
) -> None:
    """Test that the registry respects entity namespace."""
    platform = MockEntityPlatform(hass, entity_namespace="ns")
    entity = MockEntity(unique_id="1234", name="Device Name")
    await platform.async_add_entities([entity])
    assert entity.entity_id == "test_domain.ns_device_name"


async def test_registry_respect_entity_disabled(hass: HomeAssistant) -> None:
    """Test that the registry respects entity disabled."""
    mock_registry(
        hass,
        {
            "test_domain.world": er.RegistryEntry(
                entity_id="test_domain.world",
                unique_id="1234",
                # Using component.async_add_entities is equal to platform "domain"
                platform="test_platform",
                disabled_by=er.RegistryEntryDisabler.USER,
            )
        },
    )
    platform = MockEntityPlatform(hass)
    entity = MockEntity(unique_id="1234")
    await platform.async_add_entities([entity])
    assert entity.entity_id == "test_domain.world"
    assert hass.states.async_entity_ids() == []


async def test_unique_id_conflict_has_priority_over_disabled_entity(
    hass: HomeAssistant,
    entity_registry: er.EntityRegistry,
    caplog: pytest.LogCaptureFixture,
) -> None:
    """Test that an entity that is not unique has priority over a disabled entity."""
    component = EntityComponent(_LOGGER, DOMAIN, hass)
    await component.async_setup({})
    entity1 = MockEntity(
        name="test1", unique_id="not_very_unique", enabled_by_default=False
    )
    entity2 = MockEntity(
        name="test2", unique_id="not_very_unique", enabled_by_default=False
    )
    await component.async_add_entities([entity1])
    await component.async_add_entities([entity2])

    assert len(hass.states.async_entity_ids()) == 1
    assert "Platform test_domain does not generate unique IDs." in caplog.text
    assert entity1.registry_entry is not None
    assert entity2.registry_entry is None
    # test the entity name was not updated
    entry = entity_registry.async_get_or_create(DOMAIN, DOMAIN, "not_very_unique")
    assert entry.original_name == "test1"


async def test_entity_registry_updates_name(hass: HomeAssistant) -> None:
    """Test that updates on the entity registry update platform entities."""
    registry = mock_registry(
        hass,
        {
            "test_domain.world": er.RegistryEntry(
                entity_id="test_domain.world",
                unique_id="1234",
                # Using component.async_add_entities is equal to platform "domain"
                platform="test_platform",
                name="before update",
            )
        },
    )
    platform = MockEntityPlatform(hass)
    entity = MockEntity(unique_id="1234")
    await platform.async_add_entities([entity])

    state = hass.states.get("test_domain.world")
    assert state is not None
    assert state.name == "before update"

    registry.async_update_entity("test_domain.world", name="after update")
    await hass.async_block_till_done()
    await hass.async_block_till_done()

    state = hass.states.get("test_domain.world")
    assert state.name == "after update"


async def test_setup_entry(
    hass: HomeAssistant, entity_registry: er.EntityRegistry
) -> None:
    """Test we can setup an entry."""

    async def async_setup_entry(hass, config_entry, async_add_entities):
        """Mock setup entry method."""
        async_add_entities([MockEntity(name="test1", unique_id="unique")])
        return True

    platform = MockPlatform(async_setup_entry=async_setup_entry)
    config_entry = MockConfigEntry(entry_id="super-mock-id")
    entity_platform = MockEntityPlatform(
        hass, platform_name=config_entry.domain, platform=platform
    )

    assert await entity_platform.async_setup_entry(config_entry)
    await hass.async_block_till_done()
    full_name = f"{config_entry.domain}.{entity_platform.domain}"
    assert full_name in hass.config.components
    assert len(hass.states.async_entity_ids()) == 1
    assert len(entity_registry.entities) == 1
    assert (
        entity_registry.entities["test_domain.test1"].config_entry_id == "super-mock-id"
    )


async def test_setup_entry_platform_not_ready(
    hass: HomeAssistant, caplog: pytest.LogCaptureFixture
) -> None:
    """Test when an entry is not ready yet."""
    async_setup_entry = Mock(side_effect=PlatformNotReady)
    platform = MockPlatform(async_setup_entry=async_setup_entry)
    config_entry = MockConfigEntry()
    ent_platform = MockEntityPlatform(
        hass, platform_name=config_entry.domain, platform=platform
    )

    with patch.object(entity_platform, "async_call_later") as mock_call_later:
        assert not await ent_platform.async_setup_entry(config_entry)

    full_name = f"{config_entry.domain}.{ent_platform.domain}"
    assert full_name not in hass.config.components
    assert len(async_setup_entry.mock_calls) == 1
    assert "Platform test not ready yet" in caplog.text
    assert len(mock_call_later.mock_calls) == 1


async def test_setup_entry_platform_not_ready_with_message(
    hass: HomeAssistant, caplog: pytest.LogCaptureFixture
) -> None:
    """Test when an entry is not ready yet that includes a message."""
    async_setup_entry = Mock(side_effect=PlatformNotReady("lp0 on fire"))
    platform = MockPlatform(async_setup_entry=async_setup_entry)
    config_entry = MockConfigEntry()
    ent_platform = MockEntityPlatform(
        hass, platform_name=config_entry.domain, platform=platform
    )

    with patch.object(entity_platform, "async_call_later") as mock_call_later:
        assert not await ent_platform.async_setup_entry(config_entry)

    full_name = f"{config_entry.domain}.{ent_platform.domain}"
    assert full_name not in hass.config.components
    assert len(async_setup_entry.mock_calls) == 1

    assert "Platform test not ready yet" in caplog.text
    assert "lp0 on fire" in caplog.text
    assert len(mock_call_later.mock_calls) == 1


async def test_setup_entry_platform_not_ready_from_exception(
    hass: HomeAssistant, caplog: pytest.LogCaptureFixture
) -> None:
    """Test when an entry is not ready yet that includes the causing exception string."""
    original_exception = HomeAssistantError("The device dropped the connection")
    platform_exception = PlatformNotReady()
    platform_exception.__cause__ = original_exception

    async_setup_entry = Mock(side_effect=platform_exception)
    platform = MockPlatform(async_setup_entry=async_setup_entry)
    config_entry = MockConfigEntry()
    ent_platform = MockEntityPlatform(
        hass, platform_name=config_entry.domain, platform=platform
    )

    with patch.object(entity_platform, "async_call_later") as mock_call_later:
        assert not await ent_platform.async_setup_entry(config_entry)

    full_name = f"{config_entry.domain}.{ent_platform.domain}"
    assert full_name not in hass.config.components
    assert len(async_setup_entry.mock_calls) == 1

    assert "Platform test not ready yet" in caplog.text
    assert "The device dropped the connection" in caplog.text
    assert len(mock_call_later.mock_calls) == 1


async def test_reset_cancels_retry_setup(hass: HomeAssistant) -> None:
    """Test that resetting a platform will cancel scheduled a setup retry."""
    async_setup_entry = Mock(side_effect=PlatformNotReady)
    platform = MockPlatform(async_setup_entry=async_setup_entry)
    config_entry = MockConfigEntry()
    ent_platform = MockEntityPlatform(
        hass, platform_name=config_entry.domain, platform=platform
    )

    with patch.object(entity_platform, "async_call_later") as mock_call_later:
        assert not await ent_platform.async_setup_entry(config_entry)

    assert len(mock_call_later.mock_calls) == 1
    assert len(mock_call_later.return_value.mock_calls) == 0
    assert ent_platform._async_cancel_retry_setup is not None

    await ent_platform.async_reset()

    assert len(mock_call_later.return_value.mock_calls) == 1
    assert ent_platform._async_cancel_retry_setup is None


async def test_reset_cancels_retry_setup_when_not_started(hass: HomeAssistant) -> None:
    """Test that resetting a platform will cancel scheduled a setup retry when not yet started."""
    hass.set_state(CoreState.starting)
    async_setup_entry = Mock(side_effect=PlatformNotReady)
    initial_listeners = hass.bus.async_listeners()[EVENT_HOMEASSISTANT_STARTED]

    platform = MockPlatform(async_setup_entry=async_setup_entry)
    config_entry = MockConfigEntry()
    ent_platform = MockEntityPlatform(
        hass, platform_name=config_entry.domain, platform=platform
    )

    assert not await ent_platform.async_setup_entry(config_entry)
    await hass.async_block_till_done()
    assert (
        hass.bus.async_listeners()[EVENT_HOMEASSISTANT_STARTED] == initial_listeners + 1
    )
    assert ent_platform._async_cancel_retry_setup is not None

    await ent_platform.async_reset()
    await hass.async_block_till_done()
    assert hass.bus.async_listeners()[EVENT_HOMEASSISTANT_STARTED] == initial_listeners
    assert ent_platform._async_cancel_retry_setup is None


async def test_stop_shutdown_cancels_retry_setup_and_interval_listener(
    hass: HomeAssistant,
) -> None:
    """Test that shutdown will cancel scheduled a setup retry and interval listener."""
    async_setup_entry = Mock(side_effect=PlatformNotReady)
    platform = MockPlatform(async_setup_entry=async_setup_entry)
    config_entry = MockConfigEntry()
    ent_platform = MockEntityPlatform(
        hass, platform_name=config_entry.domain, platform=platform
    )

    with patch.object(entity_platform, "async_call_later") as mock_call_later:
        assert not await ent_platform.async_setup_entry(config_entry)

    assert len(mock_call_later.mock_calls) == 1
    assert len(mock_call_later.return_value.mock_calls) == 0
    assert ent_platform._async_cancel_retry_setup is not None

    ent_platform.async_shutdown()

    assert len(mock_call_later.return_value.mock_calls) == 1
    assert ent_platform._async_unsub_polling is None
    assert ent_platform._async_cancel_retry_setup is None


async def test_not_fails_with_adding_empty_entities_(hass: HomeAssistant) -> None:
    """Test for not fails on empty entities list."""
    component = EntityComponent(_LOGGER, DOMAIN, hass)

    await component.async_add_entities([])

    assert len(hass.states.async_entity_ids()) == 0


async def test_entity_registry_updates_entity_id(hass: HomeAssistant) -> None:
    """Test that updates on the entity registry update platform entities."""
    registry = mock_registry(
        hass,
        {
            "test_domain.world": er.RegistryEntry(
                entity_id="test_domain.world",
                unique_id="1234",
                # Using component.async_add_entities is equal to platform "domain"
                platform="test_platform",
                name="Some name",
            )
        },
    )
    platform = MockEntityPlatform(hass)
    entity = MockEntity(unique_id="1234")
    await platform.async_add_entities([entity])

    state = hass.states.get("test_domain.world")
    assert state is not None
    assert state.name == "Some name"

    registry.async_update_entity(
        "test_domain.world", new_entity_id="test_domain.planet"
    )
    await hass.async_block_till_done()
    await hass.async_block_till_done()

    assert hass.states.get("test_domain.world") is None
    assert hass.states.get("test_domain.planet") is not None


async def test_entity_registry_updates_invalid_entity_id(hass: HomeAssistant) -> None:
    """Test that we can't update to an invalid entity id."""
    registry = mock_registry(
        hass,
        {
            "test_domain.world": er.RegistryEntry(
                entity_id="test_domain.world",
                unique_id="1234",
                # Using component.async_add_entities is equal to platform "domain"
                platform="test_platform",
                name="Some name",
            ),
            "test_domain.existing": er.RegistryEntry(
                entity_id="test_domain.existing",
                unique_id="5678",
                platform="test_platform",
            ),
        },
    )
    platform = MockEntityPlatform(hass)
    entity = MockEntity(unique_id="1234")
    await platform.async_add_entities([entity])

    state = hass.states.get("test_domain.world")
    assert state is not None
    assert state.name == "Some name"

    with pytest.raises(ValueError):
        registry.async_update_entity(
            "test_domain.world", new_entity_id="test_domain.existing"
        )

    with pytest.raises(ValueError):
        registry.async_update_entity(
            "test_domain.world", new_entity_id="invalid_entity_id"
        )

    with pytest.raises(ValueError):
        registry.async_update_entity(
            "test_domain.world", new_entity_id="diff_domain.world"
        )

    await hass.async_block_till_done()
    await hass.async_block_till_done()

    assert hass.states.get("test_domain.world") is not None
    assert hass.states.get("invalid_entity_id") is None
    assert hass.states.get("diff_domain.world") is None


async def test_device_info_called(
    hass: HomeAssistant, device_registry: dr.DeviceRegistry
) -> None:
    """Test device info is forwarded correctly."""
    config_entry = MockConfigEntry(entry_id="super-mock-id")
    config_entry.add_to_hass(hass)
    via = device_registry.async_get_or_create(
        config_entry_id=config_entry.entry_id,
        connections=set(),
        identifiers={("hue", "via-id")},
        manufacturer="manufacturer",
        model="via",
    )

    async def async_setup_entry(hass, config_entry, async_add_entities):
        """Mock setup entry method."""
        async_add_entities(
            [
                # Invalid device info
                MockEntity(unique_id="abcd", device_info={}),
                # Valid device info
                MockEntity(
                    unique_id="qwer",
                    device_info={
                        "identifiers": {("hue", "1234")},
                        "configuration_url": "http://192.168.0.100/config",
                        "connections": {(dr.CONNECTION_NETWORK_MAC, "abcd")},
                        "manufacturer": "test-manuf",
                        "model": "test-model",
                        "name": "test-name",
                        "sw_version": "test-sw",
                        "hw_version": "test-hw",
                        "suggested_area": "Heliport",
                        "entry_type": dr.DeviceEntryType.SERVICE,
                        "via_device": ("hue", "via-id"),
                    },
                ),
            ]
        )
        return True

    platform = MockPlatform(async_setup_entry=async_setup_entry)
    entity_platform = MockEntityPlatform(
        hass, platform_name=config_entry.domain, platform=platform
    )

    assert await entity_platform.async_setup_entry(config_entry)
    await hass.async_block_till_done()

    assert len(hass.states.async_entity_ids()) == 2

    device = device_registry.async_get_device(identifiers={("hue", "1234")})
    assert device is not None
    assert device.identifiers == {("hue", "1234")}
    assert device.configuration_url == "http://192.168.0.100/config"
    assert device.connections == {(dr.CONNECTION_NETWORK_MAC, "abcd")}
    assert device.entry_type is dr.DeviceEntryType.SERVICE
    assert device.manufacturer == "test-manuf"
    assert device.model == "test-model"
    assert device.name == "test-name"
    assert device.suggested_area == "Heliport"
    assert device.sw_version == "test-sw"
    assert device.hw_version == "test-hw"
    assert device.via_device_id == via.id


async def test_device_info_not_overrides(
    hass: HomeAssistant, device_registry: dr.DeviceRegistry
) -> None:
    """Test device info is forwarded correctly."""
    config_entry = MockConfigEntry(entry_id="super-mock-id")
    config_entry.add_to_hass(hass)
    device = device_registry.async_get_or_create(
        config_entry_id=config_entry.entry_id,
        connections={(dr.CONNECTION_NETWORK_MAC, "abcd")},
        manufacturer="test-manufacturer",
        model="test-model",
    )

    assert device.manufacturer == "test-manufacturer"
    assert device.model == "test-model"

    async def async_setup_entry(hass, config_entry, async_add_entities):
        """Mock setup entry method."""
        async_add_entities(
            [
                MockEntity(
                    unique_id="qwer",
                    device_info={
                        "connections": {(dr.CONNECTION_NETWORK_MAC, "abcd")},
                        "default_name": "default name 1",
                        "default_model": "default model 1",
                        "default_manufacturer": "default manufacturer 1",
                    },
                )
            ]
        )
        return True

    platform = MockPlatform(async_setup_entry=async_setup_entry)
    entity_platform = MockEntityPlatform(
        hass, platform_name=config_entry.domain, platform=platform
    )

    assert await entity_platform.async_setup_entry(config_entry)
    await hass.async_block_till_done()

    device2 = device_registry.async_get_device(
        connections={(dr.CONNECTION_NETWORK_MAC, "abcd")}
    )
    assert device2 is not None
    assert device.id == device2.id
    assert device2.manufacturer == "test-manufacturer"
    assert device2.model == "test-model"


async def test_device_info_homeassistant_url(
    hass: HomeAssistant,
    device_registry: dr.DeviceRegistry,
    caplog: pytest.LogCaptureFixture,
) -> None:
    """Test device info with homeassistant URL."""
    config_entry = MockConfigEntry(entry_id="super-mock-id")
    config_entry.add_to_hass(hass)
    device_registry.async_get_or_create(
        config_entry_id=config_entry.entry_id,
        connections=set(),
        identifiers={("mqtt", "via-id")},
        manufacturer="manufacturer",
        model="via",
    )

    async def async_setup_entry(hass, config_entry, async_add_entities):
        """Mock setup entry method."""
        async_add_entities(
            [
                # Valid device info, with homeassistant url
                MockEntity(
                    unique_id="qwer",
                    device_info={
                        "identifiers": {("mqtt", "1234")},
                        "configuration_url": "homeassistant://config/mqtt",
                    },
                ),
            ]
        )
        return True

    platform = MockPlatform(async_setup_entry=async_setup_entry)
    entity_platform = MockEntityPlatform(
        hass, platform_name=config_entry.domain, platform=platform
    )

    assert await entity_platform.async_setup_entry(config_entry)
    await hass.async_block_till_done()

    assert len(hass.states.async_entity_ids()) == 1

    device = device_registry.async_get_device(identifiers={("mqtt", "1234")})
    assert device is not None
    assert device.identifiers == {("mqtt", "1234")}
    assert device.configuration_url == "homeassistant://config/mqtt"


async def test_device_info_change_to_no_url(
    hass: HomeAssistant,
    device_registry: dr.DeviceRegistry,
    caplog: pytest.LogCaptureFixture,
) -> None:
    """Test device info changes to no URL."""
    config_entry = MockConfigEntry(entry_id="super-mock-id")
    config_entry.add_to_hass(hass)
    device_registry.async_get_or_create(
        config_entry_id=config_entry.entry_id,
        connections=set(),
        identifiers={("mqtt", "via-id")},
        manufacturer="manufacturer",
        model="via",
        configuration_url="homeassistant://config/mqtt",
    )

    async def async_setup_entry(hass, config_entry, async_add_entities):
        """Mock setup entry method."""
        async_add_entities(
            [
                # Valid device info, with homeassistant url
                MockEntity(
                    unique_id="qwer",
                    device_info={
                        "identifiers": {("mqtt", "1234")},
                        "configuration_url": None,
                    },
                ),
            ]
        )
        return True

    platform = MockPlatform(async_setup_entry=async_setup_entry)
    entity_platform = MockEntityPlatform(
        hass, platform_name=config_entry.domain, platform=platform
    )

    assert await entity_platform.async_setup_entry(config_entry)
    await hass.async_block_till_done()

    assert len(hass.states.async_entity_ids()) == 1

    device = device_registry.async_get_device(identifiers={("mqtt", "1234")})
    assert device is not None
    assert device.identifiers == {("mqtt", "1234")}
    assert device.configuration_url is None


async def test_entity_disabled_by_integration(
    hass: HomeAssistant, entity_registry: er.EntityRegistry
) -> None:
    """Test entity disabled by integration."""
    component = EntityComponent(_LOGGER, DOMAIN, hass, timedelta(seconds=20))
    await component.async_setup({})

    entity_default = MockEntity(unique_id="default")
    entity_disabled = MockEntity(
        unique_id="disabled", entity_registry_enabled_default=False
    )

    await component.async_add_entities([entity_default, entity_disabled])

    assert entity_default.hass is not None
    assert entity_default.platform is not None
    assert entity_disabled.hass is None
    assert entity_disabled.platform is None

    entry_default = entity_registry.async_get_or_create(DOMAIN, DOMAIN, "default")
    assert entry_default.disabled_by is None
    entry_disabled = entity_registry.async_get_or_create(DOMAIN, DOMAIN, "disabled")
    assert entry_disabled.disabled_by is er.RegistryEntryDisabler.INTEGRATION


async def test_entity_disabled_by_device(
    hass: HomeAssistant,
    device_registry: dr.DeviceRegistry,
    entity_registry: er.EntityRegistry,
) -> None:
    """Test entity disabled by device."""

    connections = {(dr.CONNECTION_NETWORK_MAC, "12:34:56:AB:CD:EF")}
    entity_disabled = MockEntity(
        unique_id="disabled", device_info=DeviceInfo(connections=connections)
    )

    async def async_setup_entry(hass, config_entry, async_add_entities):
        """Mock setup entry method."""
        async_add_entities([entity_disabled])
        return True

    platform = MockPlatform(async_setup_entry=async_setup_entry)
    config_entry = MockConfigEntry(entry_id="super-mock-id", domain=DOMAIN)
    config_entry.add_to_hass(hass)
    entity_platform = MockEntityPlatform(
        hass, platform_name=config_entry.domain, platform=platform
    )

    device_registry.async_get_or_create(
        config_entry_id=config_entry.entry_id,
        connections=connections,
        disabled_by=dr.DeviceEntryDisabler.USER,
    )

    assert await entity_platform.async_setup_entry(config_entry)
    await hass.async_block_till_done()

    assert entity_disabled.hass is None
    assert entity_disabled.platform is None

    entry_disabled = entity_registry.async_get_or_create(DOMAIN, DOMAIN, "disabled")
    assert entry_disabled.disabled_by is er.RegistryEntryDisabler.DEVICE


async def test_entity_hidden_by_integration(
    hass: HomeAssistant, entity_registry: er.EntityRegistry
) -> None:
    """Test entity hidden by integration."""
    component = EntityComponent(_LOGGER, DOMAIN, hass, timedelta(seconds=20))
    await component.async_setup({})

    entity_default = MockEntity(unique_id="default")
    entity_hidden = MockEntity(
        unique_id="hidden", entity_registry_visible_default=False
    )

    await component.async_add_entities([entity_default, entity_hidden])

    entry_default = entity_registry.async_get_or_create(DOMAIN, DOMAIN, "default")
    assert entry_default.hidden_by is None
    entry_hidden = entity_registry.async_get_or_create(DOMAIN, DOMAIN, "hidden")
    assert entry_hidden.hidden_by is er.RegistryEntryHider.INTEGRATION


async def test_entity_info_added_to_entity_registry(
    hass: HomeAssistant, entity_registry: er.EntityRegistry
) -> None:
    """Test entity info is written to entity registry."""
    component = EntityComponent(_LOGGER, DOMAIN, hass, timedelta(seconds=20))
    await component.async_setup({})

    entity_default = MockEntity(
        capability_attributes={"max": 100},
        device_class="mock-device-class",
        entity_category=EntityCategory.CONFIG,
        has_entity_name=True,
        icon="nice:icon",
        name="best name",
        supported_features=5,
        translation_key="my_translation_key",
        unique_id="default",
        unit_of_measurement=PERCENTAGE,
    )

    await component.async_add_entities([entity_default])

    entry_default = entity_registry.async_get_or_create(DOMAIN, DOMAIN, "default")
    assert entry_default == er.RegistryEntry(
        "test_domain.best_name",
        "default",
        "test_domain",
        capabilities={"max": 100},
        device_class=None,
        entity_category=EntityCategory.CONFIG,
        has_entity_name=True,
        icon=None,
        id=ANY,
        name=None,
        original_device_class="mock-device-class",
        original_icon="nice:icon",
        original_name="best name",
        supported_features=5,
        translation_key="my_translation_key",
        unit_of_measurement=PERCENTAGE,
    )


async def test_override_restored_entities(
    hass: HomeAssistant, entity_registry: er.EntityRegistry
) -> None:
    """Test that we allow overriding restored entities."""
    entity_registry.async_get_or_create(
        "test_domain", "test_domain", "1234", suggested_object_id="world"
    )

    hass.states.async_set("test_domain.world", "unavailable", {"restored": True})

    component = EntityComponent(_LOGGER, DOMAIN, hass)
    await component.async_setup({})

    await component.async_add_entities(
        [MockEntity(unique_id="1234", state="on", entity_id="test_domain.world")], True
    )

    state = hass.states.get("test_domain.world")
    assert state.state == "on"


async def test_platform_with_no_setup(
    hass: HomeAssistant,
    caplog: pytest.LogCaptureFixture,
    issue_registry: ir.IssueRegistry,
) -> None:
    """Test setting up a platform that does not support setup."""
    entity_platform = MockEntityPlatform(
        hass, domain="mock-integration", platform_name="mock-platform", platform=None
    )

    await entity_platform.async_setup(None)

    assert (
        "The mock-platform platform for the mock-integration integration does not support platform setup."
        in caplog.text
    )
    issue = issue_registry.async_get_issue(
        domain="homeassistant",
        issue_id="platform_integration_no_support_mock-integration_mock-platform",
    )
    assert issue
    assert issue.issue_domain == "mock-platform"
    assert issue.learn_more_url is None
    assert issue.translation_key == "no_platform_setup"
    assert issue.translation_placeholders == {
        "domain": "mock-integration",
        "platform": "mock-platform",
        "platform_key": "platform: mock-platform",
        "yaml_example": "```yaml\nmock-integration:\n  - platform: mock-platform\n```",
    }


async def test_platforms_sharing_services(hass: HomeAssistant) -> None:
    """Test platforms share services."""
    entity_platform1 = MockEntityPlatform(
        hass, domain="mock_integration", platform_name="mock_platform", platform=None
    )
    entity1 = MockEntity(entity_id="mock_integration.entity_1")
    await entity_platform1.async_add_entities([entity1])

    entity_platform2 = MockEntityPlatform(
        hass, domain="mock_integration", platform_name="mock_platform", platform=None
    )
    entity2 = MockEntity(entity_id="mock_integration.entity_2")
    await entity_platform2.async_add_entities([entity2])

    entity_platform3 = MockEntityPlatform(
        hass,
        domain="different_integration",
        platform_name="mock_platform",
        platform=None,
    )
    entity3 = MockEntity(entity_id="different_integration.entity_3")
    await entity_platform3.async_add_entities([entity3])

    entities = []

    @callback
    def handle_service(entity, data):
        entities.append(entity)

    entity_platform1.async_register_entity_service("hello", {}, handle_service)
    entity_platform2.async_register_entity_service(
        "hello", {}, Mock(side_effect=AssertionError("Should not be called"))
    )

    await hass.services.async_call(
        "mock_platform", "hello", {"entity_id": "all"}, blocking=True
    )

    assert len(entities) == 2
    assert entity1 in entities
    assert entity2 in entities


async def test_register_entity_service_response_data(hass: HomeAssistant) -> None:
    """Test an entity service that does supports response data."""

    async def generate_response(
        target: MockEntity, call: ServiceCall
    ) -> ServiceResponse:
        assert call.return_response
        return {"response-key": "response-value"}

    entity_platform = MockEntityPlatform(
        hass, domain="mock_integration", platform_name="mock_platform", platform=None
    )
    entity = MockEntity(entity_id="mock_integration.entity")
    await entity_platform.async_add_entities([entity])

    entity_platform.async_register_entity_service(
        "hello",
        {"some": str},
        generate_response,
        supports_response=SupportsResponse.ONLY,
    )

    response_data = await hass.services.async_call(
        "mock_platform",
        "hello",
        service_data={"some": "data"},
        target={"entity_id": [entity.entity_id]},
        blocking=True,
        return_response=True,
    )
    assert response_data == {
        "mock_integration.entity": {"response-key": "response-value"}
    }


async def test_register_entity_service_response_data_multiple_matches(
    hass: HomeAssistant,
) -> None:
    """Test an entity service that does supports response data and matching many entities."""

    async def generate_response(
        target: MockEntity, call: ServiceCall
    ) -> ServiceResponse:
        assert call.return_response
        return {"response-key": f"response-value-{target.entity_id}"}

    entity_platform = MockEntityPlatform(
        hass, domain="mock_integration", platform_name="mock_platform", platform=None
    )
    entity1 = MockEntity(entity_id="mock_integration.entity1")
    entity2 = MockEntity(entity_id="mock_integration.entity2")
    await entity_platform.async_add_entities([entity1, entity2])

    entity_platform.async_register_entity_service(
        "hello",
        {"some": str},
        generate_response,
        supports_response=SupportsResponse.ONLY,
    )

    response_data = await hass.services.async_call(
        "mock_platform",
        "hello",
        service_data={"some": "data"},
        target={"entity_id": [entity1.entity_id, entity2.entity_id]},
        blocking=True,
        return_response=True,
    )
    assert response_data == {
        "mock_integration.entity1": {
            "response-key": "response-value-mock_integration.entity1"
        },
        "mock_integration.entity2": {
            "response-key": "response-value-mock_integration.entity2"
        },
    }


async def test_register_entity_service_response_data_multiple_matches_raises(
    hass: HomeAssistant,
) -> None:
    """Test entity service response matching many entities raises."""

    async def generate_response(
        target: MockEntity, call: ServiceCall
    ) -> ServiceResponse:
        assert call.return_response
        if target.entity_id == "mock_integration.entity1":
            raise RuntimeError("Something went wrong")
        return {"response-key": f"response-value-{target.entity_id}"}

    entity_platform = MockEntityPlatform(
        hass, domain="mock_integration", platform_name="mock_platform", platform=None
    )
    entity1 = MockEntity(entity_id="mock_integration.entity1")
    entity2 = MockEntity(entity_id="mock_integration.entity2")
    await entity_platform.async_add_entities([entity1, entity2])

    entity_platform.async_register_entity_service(
        "hello",
        {"some": str},
        generate_response,
        supports_response=SupportsResponse.ONLY,
    )
    with pytest.raises(RuntimeError, match="Something went wrong"):
        await hass.services.async_call(
            "mock_platform",
            "hello",
            service_data={"some": "data"},
            target={"entity_id": [entity1.entity_id, entity2.entity_id]},
            blocking=True,
            return_response=True,
        )


async def test_register_entity_service_limited_to_matching_platforms(
    hass: HomeAssistant,
    entity_registry: er.EntityRegistry,
    area_registry: ar.AreaRegistry,
) -> None:
    """Test an entity services only targets entities for the platform and domain."""

    mock_area = area_registry.async_get_or_create("mock_area")

    entity1_entry = entity_registry.async_get_or_create(
        "base_platform", "mock_platform", "1234", suggested_object_id="entity1"
    )
    entity_registry.async_update_entity(entity1_entry.entity_id, area_id=mock_area.id)
    entity2_entry = entity_registry.async_get_or_create(
        "base_platform", "mock_platform", "5678", suggested_object_id="entity2"
    )
    entity_registry.async_update_entity(entity2_entry.entity_id, area_id=mock_area.id)
    entity3_entry = entity_registry.async_get_or_create(
        "base_platform", "other_mock_platform", "7891", suggested_object_id="entity3"
    )
    entity_registry.async_update_entity(entity3_entry.entity_id, area_id=mock_area.id)
    entity4_entry = entity_registry.async_get_or_create(
        "base_platform", "other_mock_platform", "1433", suggested_object_id="entity4"
    )
    entity_registry.async_update_entity(entity4_entry.entity_id, area_id=mock_area.id)

    async def generate_response(
        target: MockEntity, call: ServiceCall
    ) -> ServiceResponse:
        assert call.return_response
        return {"response-key": f"response-value-{target.entity_id}"}

    entity_platform = MockEntityPlatform(
        hass, domain="base_platform", platform_name="mock_platform", platform=None
    )
    entity1 = MockEntity(
        entity_id=entity1_entry.entity_id, unique_id=entity1_entry.unique_id
    )
    entity2 = MockEntity(
        entity_id=entity2_entry.entity_id, unique_id=entity2_entry.unique_id
    )
    await entity_platform.async_add_entities([entity1, entity2])

    other_entity_platform = MockEntityPlatform(
        hass, domain="base_platform", platform_name="other_mock_platform", platform=None
    )
    entity3 = MockEntity(
        entity_id=entity3_entry.entity_id, unique_id=entity3_entry.unique_id
    )
    entity4 = MockEntity(
        entity_id=entity4_entry.entity_id, unique_id=entity4_entry.unique_id
    )
    await other_entity_platform.async_add_entities([entity3, entity4])

    entity_platform.async_register_entity_service(
        "hello",
        {"some": str},
        generate_response,
        supports_response=SupportsResponse.ONLY,
    )

    response_data = await hass.services.async_call(
        "mock_platform",
        "hello",
        service_data={"some": "data"},
        target={"area_id": [mock_area.id]},
        blocking=True,
        return_response=True,
    )
    # We should not target entity3 and entity4 even though they are in the area
    # because they are only part of the domain and not the platform
    assert response_data == {
        "base_platform.entity1": {
            "response-key": "response-value-base_platform.entity1"
        },
        "base_platform.entity2": {
            "response-key": "response-value-base_platform.entity2"
        },
    }


<<<<<<< HEAD
async def test_invalid_entity_id(
    hass: HomeAssistant, caplog: pytest.LogCaptureFixture
=======
@pytest.mark.parametrize("update_before_add", (True, False))
async def test_invalid_entity_id(
    hass: HomeAssistant, caplog: pytest.LogCaptureFixture, update_before_add: bool
>>>>>>> 4278f584
) -> None:
    """Test specifying an invalid entity id."""
    platform = MockEntityPlatform(hass)
    entity = MockEntity(entity_id="invalid_entity_id")
<<<<<<< HEAD
    await platform.async_add_entities([entity])
    assert entity.hass is None
    assert entity.platform is None
    assert "Invalid entity ID: invalid_entity_id" in caplog.text
=======
    entity2 = MockEntity(entity_id="valid.entity_id")
    await platform.async_add_entities(
        [entity, entity2], update_before_add=update_before_add
    )
    assert entity.hass is None
    assert entity.platform is None
    assert "Invalid entity ID: invalid_entity_id" in caplog.text
    # Ensure the valid entity was still added
    assert entity2.hass is not None
    assert entity2.platform is not None
>>>>>>> 4278f584


class MockBlockingEntity(MockEntity):
    """Class to mock an entity that will block adding entities."""

    async def async_added_to_hass(self):
        """Block for a long time."""
        await asyncio.sleep(1000)


@pytest.mark.parametrize("update_before_add", (True, False))
async def test_setup_entry_with_entities_that_block_forever(
    hass: HomeAssistant,
    caplog: pytest.LogCaptureFixture,
    entity_registry: er.EntityRegistry,
    update_before_add: bool,
) -> None:
    """Test we cancel adding entities when we reach the timeout."""

    async def async_setup_entry(hass, config_entry, async_add_entities):
        """Mock setup entry method."""
        async_add_entities(
            [MockBlockingEntity(name="test1", unique_id="unique")],
            update_before_add=update_before_add,
        )
        return True

    platform = MockPlatform(async_setup_entry=async_setup_entry)
    config_entry = MockConfigEntry(entry_id="super-mock-id")
    platform = MockEntityPlatform(
        hass, platform_name=config_entry.domain, platform=platform
    )

    with patch.object(entity_platform, "SLOW_ADD_ENTITY_MAX_WAIT", 0.01), patch.object(
        entity_platform, "SLOW_ADD_MIN_TIMEOUT", 0.01
    ):
        assert await platform.async_setup_entry(config_entry)
        await hass.async_block_till_done()
    full_name = f"{config_entry.domain}.{platform.domain}"
    assert full_name in hass.config.components
    assert len(hass.states.async_entity_ids()) == 0
    assert len(entity_registry.entities) == 1
    assert "Timed out adding entities" in caplog.text
    assert "test_domain.test1" in caplog.text
    assert "test_domain" in caplog.text
    assert "test" in caplog.text


@pytest.mark.parametrize("update_before_add", (True, False))
async def test_two_platforms_add_same_entity(
    hass: HomeAssistant, update_before_add: bool
) -> None:
    """Test two platforms in the same domain adding an entity with the same name."""
    entity_platform1 = MockEntityPlatform(
        hass, domain="mock_integration", platform_name="mock_platform", platform=None
    )
    entity1 = SlowEntity(name="entity_1")

    entity_platform2 = MockEntityPlatform(
        hass, domain="mock_integration", platform_name="mock_platform", platform=None
    )
    entity2 = SlowEntity(name="entity_1")

    await asyncio.gather(
        entity_platform1.async_add_entities(
            [entity1], update_before_add=update_before_add
        ),
        entity_platform2.async_add_entities(
            [entity2], update_before_add=update_before_add
        ),
    )

    entities = []

    @callback
    def handle_service(entity, *_):
        entities.append(entity)

    entity_platform1.async_register_entity_service("hello", {}, handle_service)
    await hass.services.async_call(
        "mock_platform", "hello", {"entity_id": "all"}, blocking=True
    )

    assert len(entities) == 2
    assert {entity1.entity_id, entity2.entity_id} == {
        "mock_integration.entity_1",
        "mock_integration.entity_1_2",
    }
    assert entity1 in entities
    assert entity2 in entities


class SlowEntity(MockEntity):
    """An entity that will sleep during add."""

    async def async_added_to_hass(self):
        """Make sure control is returned to the event loop on add."""
        await asyncio.sleep(0.1)
        await super().async_added_to_hass()


@pytest.mark.parametrize(
    ("has_entity_name", "entity_name", "expected_entity_id"),
    (
        (False, "Entity Blu", "test_domain.entity_blu"),
        (False, None, "test_domain.test_qwer"),  # Set to <platform>_<unique_id>
        (True, "Entity Blu", "test_domain.device_bla_entity_blu"),
        (True, None, "test_domain.device_bla"),
    ),
)
@pytest.mark.parametrize("update_before_add", (True, False))
async def test_entity_name_influences_entity_id(
    hass: HomeAssistant,
    entity_registry: er.EntityRegistry,
    has_entity_name: bool,
    entity_name: str | None,
    expected_entity_id: str,
    update_before_add: bool,
) -> None:
    """Test entity_id is influenced by entity name."""

    async def async_setup_entry(hass, config_entry, async_add_entities):
        """Mock setup entry method."""
        async_add_entities(
            [
                MockEntity(
                    unique_id="qwer",
                    device_info={
                        "identifiers": {("hue", "1234")},
                        "connections": {(dr.CONNECTION_NETWORK_MAC, "abcd")},
                        "name": "Device Bla",
                    },
                    has_entity_name=has_entity_name,
                    name=entity_name,
                ),
            ],
            update_before_add=update_before_add,
        )
        return True

    platform = MockPlatform(async_setup_entry=async_setup_entry)
    config_entry = MockConfigEntry(entry_id="super-mock-id")
    config_entry.add_to_hass(hass)
    entity_platform = MockEntityPlatform(
        hass, platform_name=config_entry.domain, platform=platform
    )

    assert await entity_platform.async_setup_entry(config_entry)
    await hass.async_block_till_done()

    assert len(hass.states.async_entity_ids()) == 1
    assert entity_registry.async_get(expected_entity_id) is not None


@pytest.mark.parametrize(
    ("language", "has_entity_name", "expected_entity_id"),
    (
        ("en", False, "test_domain.test_qwer"),  # Set to <platform>_<unique_id>
        ("en", True, "test_domain.device_bla_english_name"),
        ("sv", True, "test_domain.device_bla_swedish_name"),
        # Chinese uses english for entity_id
        ("cn", True, "test_domain.device_bla_english_name"),
    ),
)
@pytest.mark.parametrize("update_before_add", (True, False))
async def test_translated_entity_name_influences_entity_id(
    hass: HomeAssistant,
    entity_registry: er.EntityRegistry,
    language: str,
    has_entity_name: bool,
    expected_entity_id: str,
    update_before_add: bool,
) -> None:
    """Test entity_id is influenced by translated entity name."""

    class TranslatedEntity(Entity):
        _attr_unique_id = "qwer"
        _attr_device_info = {
            "identifiers": {("hue", "1234")},
            "connections": {(dr.CONNECTION_NETWORK_MAC, "abcd")},
            "name": "Device Bla",
        }

        _attr_translation_key = "test"

        def __init__(self, has_entity_name: bool) -> None:
            """Initialize."""
            self._attr_has_entity_name = has_entity_name

    translations = {
        "en": {"component.test.entity.test_domain.test.name": "English name"},
        "sv": {"component.test.entity.test_domain.test.name": "Swedish name"},
        "cn": {"component.test.entity.test_domain.test.name": "Chinese name"},
    }
    hass.config.language = language

    async def async_get_translations(
        hass: HomeAssistant,
        language: str,
        category: str,
        integrations: Iterable[str] | None = None,
        config_flow: bool | None = None,
    ) -> dict[str, Any]:
        """Return all backend translations."""
        return translations[language]

    async def async_setup_entry(hass, config_entry, async_add_entities):
        """Mock setup entry method."""
        async_add_entities(
            [TranslatedEntity(has_entity_name)], update_before_add=update_before_add
        )
        return True

    platform = MockPlatform(async_setup_entry=async_setup_entry)
    config_entry = MockConfigEntry(entry_id="super-mock-id")
    config_entry.add_to_hass(hass)
    entity_platform = MockEntityPlatform(
        hass, platform_name=config_entry.domain, platform=platform
    )

    with patch(
        "homeassistant.helpers.entity_platform.translation.async_get_translations",
        side_effect=async_get_translations,
    ):
        assert await entity_platform.async_setup_entry(config_entry)
        await hass.async_block_till_done()

    assert len(hass.states.async_entity_ids()) == 1
    assert entity_registry.async_get(expected_entity_id) is not None


@pytest.mark.parametrize(
    ("language", "has_entity_name", "device_class", "expected_entity_id"),
    (
        ("en", False, None, "test_domain.test_qwer"),  # Set to <platform>_<unique_id>
        (
            "en",
            False,
            "test_class",
            "test_domain.test_qwer",
        ),  # Set to <platform>_<unique_id>
        ("en", True, "test_class", "test_domain.device_bla_english_cls"),
        ("sv", True, "test_class", "test_domain.device_bla_swedish_cls"),
        # Chinese uses english for entity_id
        ("cn", True, "test_class", "test_domain.device_bla_english_cls"),
    ),
)
async def test_translated_device_class_name_influences_entity_id(
    hass: HomeAssistant,
    entity_registry: er.EntityRegistry,
    language: str,
    has_entity_name: bool,
    device_class: str | None,
    expected_entity_id: str,
) -> None:
    """Test entity_id is influenced by translated entity name."""

    class TranslatedDeviceClassEntity(Entity):
        _attr_unique_id = "qwer"
        _attr_device_info = {
            "identifiers": {("hue", "1234")},
            "connections": {(dr.CONNECTION_NETWORK_MAC, "abcd")},
            "name": "Device Bla",
        }

        def __init__(self, device_class: str | None, has_entity_name: bool) -> None:
            """Initialize."""
            self._attr_device_class = device_class
            self._attr_has_entity_name = has_entity_name

        def _default_to_device_class_name(self) -> bool:
            """Return True if an unnamed entity should be named by its device class."""
            return self.device_class is not None

    translations = {
        "en": {"component.test_domain.entity_component.test_class.name": "English cls"},
        "sv": {"component.test_domain.entity_component.test_class.name": "Swedish cls"},
        "cn": {"component.test_domain.entity_component.test_class.name": "Chinese cls"},
    }
    hass.config.language = language

    async def async_get_translations(
        hass: HomeAssistant,
        language: str,
        category: str,
        integrations: Iterable[str] | None = None,
        config_flow: bool | None = None,
    ) -> dict[str, Any]:
        """Return all backend translations."""
        return translations[language]

    async def async_setup_entry(hass, config_entry, async_add_entities):
        """Mock setup entry method."""
        async_add_entities([TranslatedDeviceClassEntity(device_class, has_entity_name)])
        return True

    platform = MockPlatform(async_setup_entry=async_setup_entry)
    config_entry = MockConfigEntry(entry_id="super-mock-id")
    config_entry.add_to_hass(hass)
    entity_platform = MockEntityPlatform(
        hass, platform_name=config_entry.domain, platform=platform
    )

    with patch(
        "homeassistant.helpers.entity_platform.translation.async_get_translations",
        side_effect=async_get_translations,
    ):
        assert await entity_platform.async_setup_entry(config_entry)
        await hass.async_block_till_done()

    assert len(hass.states.async_entity_ids()) == 1
    assert entity_registry.async_get(expected_entity_id) is not None


@pytest.mark.parametrize(
    (
        "config_entry_title",
        "entity_device_name",
        "entity_device_default_name",
        "expected_device_name",
    ),
    [
        ("Mock Config Entry Title", None, None, "Mock Config Entry Title"),
        ("Mock Config Entry Title", "", None, "Mock Config Entry Title"),
        ("Mock Config Entry Title", None, "Hello", "Hello"),
        ("Mock Config Entry Title", "Mock Device Name", None, "Mock Device Name"),
    ],
)
async def test_device_name_defaulting_config_entry(
    hass: HomeAssistant,
    device_registry: dr.DeviceRegistry,
    config_entry_title: str,
    entity_device_name: str,
    entity_device_default_name: str,
    expected_device_name: str,
) -> None:
    """Test setting the device name based on input info."""
    device_info = {
        "connections": {(dr.CONNECTION_NETWORK_MAC, "1234")},
    }

    if entity_device_default_name:
        device_info["default_name"] = entity_device_default_name
    else:
        device_info["name"] = entity_device_name

    class DeviceNameEntity(Entity):
        _attr_unique_id = "qwer"
        _attr_device_info = device_info

    async def async_setup_entry(hass, config_entry, async_add_entities):
        """Mock setup entry method."""
        async_add_entities([DeviceNameEntity()])
        return True

    platform = MockPlatform(async_setup_entry=async_setup_entry)
    config_entry = MockConfigEntry(title=config_entry_title, entry_id="super-mock-id")
    config_entry.add_to_hass(hass)
    entity_platform = MockEntityPlatform(
        hass, platform_name=config_entry.domain, platform=platform
    )

    assert await entity_platform.async_setup_entry(config_entry)
    await hass.async_block_till_done()

    device = device_registry.async_get_device(
        connections={(dr.CONNECTION_NETWORK_MAC, "1234")}
    )
    assert device is not None
    assert device.name == expected_device_name


@pytest.mark.parametrize(
    ("device_info", "number_of_entities"),
    [
        # No identifiers
        ({}, 1),  # Empty device info does not prevent the entity from being created
        ({"name": "bla"}, 0),
        ({"default_name": "bla"}, 0),
        # Match multiple types
        (
            {
                "identifiers": {("hue", "1234")},
                "name": "bla",
                "default_name": "yo",
            },
            0,
        ),
    ],
)
async def test_device_type_error_checking(
    hass: HomeAssistant,
    device_registry: dr.DeviceRegistry,
    entity_registry: er.EntityRegistry,
    device_info: dict,
    number_of_entities: int,
) -> None:
    """Test catching invalid device info."""

    class DeviceNameEntity(Entity):
        _attr_unique_id = "qwer"
        _attr_device_info = device_info

    async def async_setup_entry(hass, config_entry, async_add_entities):
        """Mock setup entry method."""
        async_add_entities([DeviceNameEntity()])
        return True

    platform = MockPlatform(async_setup_entry=async_setup_entry)
    config_entry = MockConfigEntry(
        title="Mock Config Entry Title", entry_id="super-mock-id"
    )
    config_entry.add_to_hass(hass)
    entity_platform = MockEntityPlatform(
        hass, platform_name=config_entry.domain, platform=platform
    )

    assert await entity_platform.async_setup_entry(config_entry)

    assert len(device_registry.devices) == 0
    assert len(entity_registry.entities) == number_of_entities
    assert len(hass.states.async_all()) == number_of_entities<|MERGE_RESOLUTION|>--- conflicted
+++ resolved
@@ -1710,24 +1710,13 @@
     }
 
 
-<<<<<<< HEAD
-async def test_invalid_entity_id(
-    hass: HomeAssistant, caplog: pytest.LogCaptureFixture
-=======
 @pytest.mark.parametrize("update_before_add", (True, False))
 async def test_invalid_entity_id(
     hass: HomeAssistant, caplog: pytest.LogCaptureFixture, update_before_add: bool
->>>>>>> 4278f584
 ) -> None:
     """Test specifying an invalid entity id."""
     platform = MockEntityPlatform(hass)
     entity = MockEntity(entity_id="invalid_entity_id")
-<<<<<<< HEAD
-    await platform.async_add_entities([entity])
-    assert entity.hass is None
-    assert entity.platform is None
-    assert "Invalid entity ID: invalid_entity_id" in caplog.text
-=======
     entity2 = MockEntity(entity_id="valid.entity_id")
     await platform.async_add_entities(
         [entity, entity2], update_before_add=update_before_add
@@ -1738,7 +1727,6 @@
     # Ensure the valid entity was still added
     assert entity2.hass is not None
     assert entity2.platform is not None
->>>>>>> 4278f584
 
 
 class MockBlockingEntity(MockEntity):
