"""Test config utils."""
from collections import OrderedDict
import contextlib
import copy
import logging
import os
from typing import Any
from unittest import mock
from unittest.mock import AsyncMock, Mock, patch

import pytest
from syrupy.assertion import SnapshotAssertion
import voluptuous as vol
from voluptuous import Invalid, MultipleInvalid
import yaml

import homeassistant.config as config_util
from homeassistant.const import (
    ATTR_ASSUMED_STATE,
    ATTR_FRIENDLY_NAME,
    CONF_AUTH_MFA_MODULES,
    CONF_AUTH_PROVIDERS,
    CONF_CUSTOMIZE,
    CONF_LATITUDE,
    CONF_LONGITUDE,
    CONF_NAME,
    CONF_UNIT_SYSTEM,
    CONF_UNIT_SYSTEM_IMPERIAL,
    CONF_UNIT_SYSTEM_METRIC,
    __version__,
)
from homeassistant.core import ConfigSource, HomeAssistant, HomeAssistantError
from homeassistant.exceptions import ConfigValidationError
from homeassistant.helpers import config_validation as cv, issue_registry as ir
import homeassistant.helpers.check_config as check_config
from homeassistant.helpers.entity import Entity
from homeassistant.helpers.typing import ConfigType
from homeassistant.loader import Integration, async_get_integration
from homeassistant.util.unit_system import (
    _CONF_UNIT_SYSTEM_US_CUSTOMARY,
    METRIC_SYSTEM,
    US_CUSTOMARY_SYSTEM,
    UnitSystem,
)
from homeassistant.util.yaml import SECRET_YAML

from .common import (
    MockModule,
    MockPlatform,
    MockUser,
    get_test_config_dir,
    mock_integration,
    mock_platform,
)

CONFIG_DIR = get_test_config_dir()
YAML_PATH = os.path.join(CONFIG_DIR, config_util.YAML_CONFIG_FILE)
SECRET_PATH = os.path.join(CONFIG_DIR, SECRET_YAML)
VERSION_PATH = os.path.join(CONFIG_DIR, config_util.VERSION_FILE)
AUTOMATIONS_PATH = os.path.join(CONFIG_DIR, config_util.AUTOMATION_CONFIG_PATH)
SCRIPTS_PATH = os.path.join(CONFIG_DIR, config_util.SCRIPT_CONFIG_PATH)
SCENES_PATH = os.path.join(CONFIG_DIR, config_util.SCENE_CONFIG_PATH)
SAFE_MODE_PATH = os.path.join(CONFIG_DIR, config_util.SAFE_MODE_FILENAME)


def create_file(path):
    """Create an empty file."""
    with open(path, "w"):
        pass


@pytest.fixture(autouse=True)
def teardown():
    """Clean up."""
    yield

    if os.path.isfile(YAML_PATH):
        os.remove(YAML_PATH)

    if os.path.isfile(SECRET_PATH):
        os.remove(SECRET_PATH)

    if os.path.isfile(VERSION_PATH):
        os.remove(VERSION_PATH)

    if os.path.isfile(AUTOMATIONS_PATH):
        os.remove(AUTOMATIONS_PATH)

    if os.path.isfile(SCRIPTS_PATH):
        os.remove(SCRIPTS_PATH)

    if os.path.isfile(SCENES_PATH):
        os.remove(SCENES_PATH)

    if os.path.isfile(SAFE_MODE_PATH):
        os.remove(SAFE_MODE_PATH)


IOT_DOMAIN_PLATFORM_SCHEMA = cv.PLATFORM_SCHEMA.extend({vol.Remove("old"): str})


@pytest.fixture
async def mock_iot_domain_integration(hass: HomeAssistant) -> Integration:
    """Mock an integration which provides an IoT domain."""
    comp_platform_schema = cv.PLATFORM_SCHEMA.extend({vol.Remove("old"): str})
    comp_platform_schema_base = comp_platform_schema.extend({}, extra=vol.ALLOW_EXTRA)

    return mock_integration(
        hass,
        MockModule(
            "iot_domain",
            platform_schema_base=comp_platform_schema_base,
            platform_schema=comp_platform_schema,
        ),
    )


@pytest.fixture
async def mock_iot_domain_integration_with_docs(hass: HomeAssistant) -> Integration:
    """Mock an integration which provides an IoT domain."""
    comp_platform_schema = cv.PLATFORM_SCHEMA.extend({vol.Remove("old"): str})
    comp_platform_schema_base = comp_platform_schema.extend({}, extra=vol.ALLOW_EXTRA)

    return mock_integration(
        hass,
        MockModule(
            "iot_domain",
            platform_schema_base=comp_platform_schema_base,
            platform_schema=comp_platform_schema,
            partial_manifest={
                "documentation": "https://www.home-assistant.io/integrations/iot_domain"
            },
        ),
    )


@pytest.fixture
async def mock_non_adr_0007_integration(hass: HomeAssistant) -> None:
    """Mock a non-ADR-0007 compliant integration with iot_domain platform.

    The integration allows setting up iot_domain entities under the iot_domain's
    configuration key
    """

    test_platform_schema = IOT_DOMAIN_PLATFORM_SCHEMA.extend(
        {vol.Required("option1"): str, vol.Optional("option2"): str}
    )
    mock_platform(
        hass,
        "non_adr_0007.iot_domain",
        MockPlatform(platform_schema=test_platform_schema),
    )


@pytest.fixture
async def mock_non_adr_0007_integration_with_docs(hass: HomeAssistant) -> None:
    """Mock a non-ADR-0007 compliant integration with iot_domain platform.

    The integration allows setting up iot_domain entities under the iot_domain's
    configuration key
    """

    mock_integration(
        hass,
        MockModule(
            "non_adr_0007",
            partial_manifest={
                "documentation": "https://www.home-assistant.io/integrations/non_adr_0007"
            },
        ),
    )
    test_platform_schema = IOT_DOMAIN_PLATFORM_SCHEMA.extend(
        {vol.Required("option1"): str, vol.Optional("option2"): str}
    )
    mock_platform(
        hass,
        "non_adr_0007.iot_domain",
        MockPlatform(platform_schema=test_platform_schema),
    )


@pytest.fixture
async def mock_adr_0007_integrations(hass: HomeAssistant) -> list[Integration]:
    """Mock ADR-0007 compliant integrations."""
    integrations = []
    for domain in [
        "adr_0007_1",
        "adr_0007_2",
        "adr_0007_3",
        "adr_0007_4",
        "adr_0007_5",
    ]:
        adr_0007_config_schema = vol.Schema(
            {
                domain: vol.Schema(
                    {
                        vol.Required("host"): str,
                        vol.Optional("port", default=8080): int,
                    }
                )
            },
            extra=vol.ALLOW_EXTRA,
        )
        integrations.append(
            mock_integration(
                hass,
                MockModule(domain, config_schema=adr_0007_config_schema),
            )
        )
    return integrations


@pytest.fixture
async def mock_adr_0007_integrations_with_docs(
    hass: HomeAssistant,
) -> list[Integration]:
    """Mock ADR-0007 compliant integrations."""
    integrations = []
    for domain in [
        "adr_0007_1",
        "adr_0007_2",
        "adr_0007_3",
        "adr_0007_4",
        "adr_0007_5",
    ]:
        adr_0007_config_schema = vol.Schema(
            {
                domain: vol.Schema(
                    {
                        vol.Required("host"): str,
                        vol.Optional("port", default=8080): int,
                    }
                )
            },
            extra=vol.ALLOW_EXTRA,
        )
        integrations.append(
            mock_integration(
                hass,
                MockModule(
                    domain,
                    config_schema=adr_0007_config_schema,
                    partial_manifest={
                        "documentation": f"https://www.home-assistant.io/integrations/{domain}"
                    },
                ),
            )
        )
    return integrations


@pytest.fixture
async def mock_custom_validator_integrations(hass: HomeAssistant) -> list[Integration]:
    """Mock integrations with custom validator."""
    integrations = []

    for domain in ("custom_validator_ok_1", "custom_validator_ok_2"):

        def gen_async_validate_config(domain):
            schema = vol.Schema(
                {
                    domain: vol.Schema(
                        {
                            vol.Required("host"): str,
                            vol.Optional("port", default=8080): int,
                        }
                    )
                },
                extra=vol.ALLOW_EXTRA,
            )

            async def async_validate_config(
                hass: HomeAssistant, config: ConfigType
            ) -> ConfigType:
                """Validate config."""
                return schema(config)

            return async_validate_config

        integrations.append(mock_integration(hass, MockModule(domain)))
        mock_platform(
            hass,
            f"{domain}.config",
            Mock(async_validate_config=gen_async_validate_config(domain)),
        )

    for domain, exception in [
        ("custom_validator_bad_1", HomeAssistantError("broken")),
        ("custom_validator_bad_2", ValueError("broken")),
    ]:
        integrations.append(mock_integration(hass, MockModule(domain)))
        mock_platform(
            hass,
            f"{domain}.config",
            Mock(async_validate_config=AsyncMock(side_effect=exception)),
        )


@pytest.fixture
async def mock_custom_validator_integrations_with_docs(
    hass: HomeAssistant,
) -> list[Integration]:
    """Mock integrations with custom validator."""
    integrations = []

    for domain in ("custom_validator_ok_1", "custom_validator_ok_2"):

        def gen_async_validate_config(domain):
            schema = vol.Schema(
                {
                    domain: vol.Schema(
                        {
                            vol.Required("host"): str,
                            vol.Optional("port", default=8080): int,
                        }
                    )
                },
                extra=vol.ALLOW_EXTRA,
            )

            async def async_validate_config(
                hass: HomeAssistant, config: ConfigType
            ) -> ConfigType:
                """Validate config."""
                return schema(config)

            return async_validate_config

        integrations.append(
            mock_integration(
                hass,
                MockModule(
                    domain,
                    partial_manifest={
                        "documentation": f"https://www.home-assistant.io/integrations/{domain}"
                    },
                ),
            )
        )
        mock_platform(
            hass,
            f"{domain}.config",
            Mock(async_validate_config=gen_async_validate_config(domain)),
        )

    for domain, exception in [
        ("custom_validator_bad_1", HomeAssistantError("broken")),
        ("custom_validator_bad_2", ValueError("broken")),
    ]:
        integrations.append(
            mock_integration(
                hass,
                MockModule(
                    domain,
                    partial_manifest={
                        "documentation": f"https://www.home-assistant.io/integrations/{domain}"
                    },
                ),
            )
        )
        mock_platform(
            hass,
            f"{domain}.config",
            Mock(async_validate_config=AsyncMock(side_effect=exception)),
        )


async def test_create_default_config(hass: HomeAssistant) -> None:
    """Test creation of default config."""
    assert not os.path.isfile(YAML_PATH)
    assert not os.path.isfile(SECRET_PATH)
    assert not os.path.isfile(VERSION_PATH)
    assert not os.path.isfile(AUTOMATIONS_PATH)

    await config_util.async_create_default_config(hass)

    assert os.path.isfile(YAML_PATH)
    assert os.path.isfile(SECRET_PATH)
    assert os.path.isfile(VERSION_PATH)
    assert os.path.isfile(AUTOMATIONS_PATH)


async def test_ensure_config_exists_creates_config(hass: HomeAssistant) -> None:
    """Test that calling ensure_config_exists.

    If not creates a new config file.
    """
    assert not os.path.isfile(YAML_PATH)
    with patch("builtins.print") as mock_print:
        await config_util.async_ensure_config_exists(hass)

    assert os.path.isfile(YAML_PATH)
    assert mock_print.called


async def test_ensure_config_exists_uses_existing_config(hass: HomeAssistant) -> None:
    """Test that calling ensure_config_exists uses existing config."""
    create_file(YAML_PATH)
    await config_util.async_ensure_config_exists(hass)

    with open(YAML_PATH) as fp:
        content = fp.read()

    # File created with create_file are empty
    assert content == ""


async def test_ensure_existing_files_is_not_overwritten(hass: HomeAssistant) -> None:
    """Test that calling async_create_default_config does not overwrite existing files."""
    create_file(SECRET_PATH)

    await config_util.async_create_default_config(hass)

    with open(SECRET_PATH) as fp:
        content = fp.read()

    # File created with create_file are empty
    assert content == ""


def test_load_yaml_config_converts_empty_files_to_dict() -> None:
    """Test that loading an empty file returns an empty dict."""
    create_file(YAML_PATH)

    assert isinstance(config_util.load_yaml_config_file(YAML_PATH), dict)


def test_load_yaml_config_raises_error_if_not_dict() -> None:
    """Test error raised when YAML file is not a dict."""
    with open(YAML_PATH, "w") as fp:
        fp.write("5")

    with pytest.raises(HomeAssistantError):
        config_util.load_yaml_config_file(YAML_PATH)


def test_load_yaml_config_raises_error_if_malformed_yaml() -> None:
    """Test error raised if invalid YAML."""
    with open(YAML_PATH, "w") as fp:
        fp.write(":-")

    with pytest.raises(HomeAssistantError):
        config_util.load_yaml_config_file(YAML_PATH)


def test_load_yaml_config_raises_error_if_unsafe_yaml() -> None:
    """Test error raised if unsafe YAML."""
    with open(YAML_PATH, "w") as fp:
        fp.write("- !!python/object/apply:os.system []")

    with patch.object(os, "system") as system_mock, contextlib.suppress(
        HomeAssistantError
    ):
        config_util.load_yaml_config_file(YAML_PATH)

    assert len(system_mock.mock_calls) == 0

    # Here we validate that the test above is a good test
    # since previously the syntax was not valid
    with open(YAML_PATH) as fp, patch.object(os, "system") as system_mock:
        list(yaml.unsafe_load_all(fp))

    assert len(system_mock.mock_calls) == 1


def test_load_yaml_config_preserves_key_order() -> None:
    """Test removal of library."""
    with open(YAML_PATH, "w") as fp:
        fp.write("hello: 2\n")
        fp.write("world: 1\n")

    assert [("hello", 2), ("world", 1)] == list(
        config_util.load_yaml_config_file(YAML_PATH).items()
    )


async def test_create_default_config_returns_none_if_write_error(
    hass: HomeAssistant,
) -> None:
    """Test the writing of a default configuration.

    Non existing folder returns None.
    """
    hass.config.config_dir = os.path.join(CONFIG_DIR, "non_existing_dir/")
    with patch("builtins.print") as mock_print:
        assert await config_util.async_create_default_config(hass) is False
    assert mock_print.called


def test_core_config_schema() -> None:
    """Test core config schema."""
    for value in (
        {CONF_UNIT_SYSTEM: "K"},
        {"time_zone": "non-exist"},
        {"latitude": "91"},
        {"longitude": -181},
        {"external_url": "not an url"},
        {"internal_url": "not an url"},
        {"currency", 100},
        {"customize": "bla"},
        {"customize": {"light.sensor": 100}},
        {"customize": {"entity_id": []}},
        {"country": "xx"},
        {"language": "xx"},
    ):
        with pytest.raises(MultipleInvalid):
            config_util.CORE_CONFIG_SCHEMA(value)

    config_util.CORE_CONFIG_SCHEMA(
        {
            "name": "Test name",
            "latitude": "-23.45",
            "longitude": "123.45",
            "external_url": "https://www.example.com",
            "internal_url": "http://example.local",
            CONF_UNIT_SYSTEM: CONF_UNIT_SYSTEM_METRIC,
            "currency": "USD",
            "customize": {"sensor.temperature": {"hidden": True}},
            "country": "SE",
            "language": "sv",
        }
    )


def test_core_config_schema_internal_external_warning(
    caplog: pytest.LogCaptureFixture,
) -> None:
    """Test that we warn for internal/external URL with path."""
    config_util.CORE_CONFIG_SCHEMA(
        {
            "external_url": "https://www.example.com/bla",
            "internal_url": "http://example.local/yo",
        }
    )

    assert "Invalid external_url set" in caplog.text
    assert "Invalid internal_url set" in caplog.text


def test_customize_dict_schema() -> None:
    """Test basic customize config validation."""
    values = ({ATTR_FRIENDLY_NAME: None}, {ATTR_ASSUMED_STATE: "2"})

    for val in values:
        with pytest.raises(MultipleInvalid):
            config_util.CUSTOMIZE_DICT_SCHEMA(val)

    assert config_util.CUSTOMIZE_DICT_SCHEMA(
        {ATTR_FRIENDLY_NAME: 2, ATTR_ASSUMED_STATE: "0"}
    ) == {ATTR_FRIENDLY_NAME: "2", ATTR_ASSUMED_STATE: False}


def test_customize_glob_is_ordered() -> None:
    """Test that customize_glob preserves order."""
    conf = config_util.CORE_CONFIG_SCHEMA({"customize_glob": OrderedDict()})
    assert isinstance(conf["customize_glob"], OrderedDict)


async def _compute_state(hass, config):
    await config_util.async_process_ha_core_config(hass, config)

    entity = Entity()
    entity.entity_id = "test.test"
    entity.hass = hass
    entity.schedule_update_ha_state()

    await hass.async_block_till_done()

    return hass.states.get("test.test")


async def test_entity_customization(hass: HomeAssistant) -> None:
    """Test entity customization through configuration."""
    config = {
        CONF_LATITUDE: 50,
        CONF_LONGITUDE: 50,
        CONF_NAME: "Test",
        CONF_CUSTOMIZE: {"test.test": {"hidden": True}},
    }

    state = await _compute_state(hass, config)

    assert state.attributes["hidden"]


@patch("homeassistant.config.shutil")
@patch("homeassistant.config.os")
@patch("homeassistant.config.is_docker_env", return_value=False)
def test_remove_lib_on_upgrade(
    mock_docker, mock_os, mock_shutil, hass: HomeAssistant
) -> None:
    """Test removal of library on upgrade from before 0.50."""
    ha_version = "0.49.0"
    mock_os.path.isdir = mock.Mock(return_value=True)
    mock_open = mock.mock_open()
    with patch("homeassistant.config.open", mock_open, create=True):
        opened_file = mock_open.return_value
        opened_file.readline.return_value = ha_version
        hass.config.path = mock.Mock()
        config_util.process_ha_config_upgrade(hass)
        hass_path = hass.config.path.return_value

        assert mock_os.path.isdir.call_count == 1
        assert mock_os.path.isdir.call_args == mock.call(hass_path)
        assert mock_shutil.rmtree.call_count == 1
        assert mock_shutil.rmtree.call_args == mock.call(hass_path)


@patch("homeassistant.config.shutil")
@patch("homeassistant.config.os")
@patch("homeassistant.config.is_docker_env", return_value=True)
def test_remove_lib_on_upgrade_94(
    mock_docker, mock_os, mock_shutil, hass: HomeAssistant
) -> None:
    """Test removal of library on upgrade from before 0.94 and in Docker."""
    ha_version = "0.93.0.dev0"
    mock_os.path.isdir = mock.Mock(return_value=True)
    mock_open = mock.mock_open()
    with patch("homeassistant.config.open", mock_open, create=True):
        opened_file = mock_open.return_value
        opened_file.readline.return_value = ha_version
        hass.config.path = mock.Mock()
        config_util.process_ha_config_upgrade(hass)
        hass_path = hass.config.path.return_value

        assert mock_os.path.isdir.call_count == 1
        assert mock_os.path.isdir.call_args == mock.call(hass_path)
        assert mock_shutil.rmtree.call_count == 1
        assert mock_shutil.rmtree.call_args == mock.call(hass_path)


def test_process_config_upgrade(hass: HomeAssistant) -> None:
    """Test update of version on upgrade."""
    ha_version = "0.92.0"

    mock_open = mock.mock_open()
    with patch("homeassistant.config.open", mock_open, create=True), patch.object(
        config_util, "__version__", "0.91.0"
    ):
        opened_file = mock_open.return_value
        opened_file.readline.return_value = ha_version

        config_util.process_ha_config_upgrade(hass)

        assert opened_file.write.call_count == 1
        assert opened_file.write.call_args == mock.call("0.91.0")


def test_config_upgrade_same_version(hass: HomeAssistant) -> None:
    """Test no update of version on no upgrade."""
    ha_version = __version__

    mock_open = mock.mock_open()
    with patch("homeassistant.config.open", mock_open, create=True):
        opened_file = mock_open.return_value
        opened_file.readline.return_value = ha_version

        config_util.process_ha_config_upgrade(hass)

        assert opened_file.write.call_count == 0


def test_config_upgrade_no_file(hass: HomeAssistant) -> None:
    """Test update of version on upgrade, with no version file."""
    mock_open = mock.mock_open()
    mock_open.side_effect = [FileNotFoundError(), mock.DEFAULT, mock.DEFAULT]
    with patch("homeassistant.config.open", mock_open, create=True):
        opened_file = mock_open.return_value
        config_util.process_ha_config_upgrade(hass)
        assert opened_file.write.call_count == 1
        assert opened_file.write.call_args == mock.call(__version__)


async def test_loading_configuration_from_storage(
    hass: HomeAssistant, hass_storage: dict[str, Any]
) -> None:
    """Test loading core config onto hass object."""
    hass_storage["core.config"] = {
        "data": {
            "elevation": 10,
            "latitude": 55,
            "location_name": "Home",
            "longitude": 13,
            "time_zone": "Europe/Copenhagen",
            "unit_system": "metric",
            "external_url": "https://www.example.com",
            "internal_url": "http://example.local",
            "currency": "EUR",
            "country": "SE",
            "language": "sv",
        },
        "key": "core.config",
        "version": 1,
        "minor_version": 3,
    }
    await config_util.async_process_ha_core_config(
        hass, {"allowlist_external_dirs": "/etc"}
    )

    assert hass.config.latitude == 55
    assert hass.config.longitude == 13
    assert hass.config.elevation == 10
    assert hass.config.location_name == "Home"
    assert hass.config.units is METRIC_SYSTEM
    assert hass.config.time_zone == "Europe/Copenhagen"
    assert hass.config.external_url == "https://www.example.com"
    assert hass.config.internal_url == "http://example.local"
    assert hass.config.currency == "EUR"
    assert hass.config.country == "SE"
    assert hass.config.language == "sv"
    assert len(hass.config.allowlist_external_dirs) == 3
    assert "/etc" in hass.config.allowlist_external_dirs
    assert hass.config.config_source is ConfigSource.STORAGE


async def test_loading_configuration_from_storage_with_yaml_only(
    hass: HomeAssistant, hass_storage: dict[str, Any]
) -> None:
    """Test loading core and YAML config onto hass object."""
    hass_storage["core.config"] = {
        "data": {
            "elevation": 10,
            "latitude": 55,
            "location_name": "Home",
            "longitude": 13,
            "time_zone": "Europe/Copenhagen",
            "unit_system": "metric",
        },
        "key": "core.config",
        "version": 1,
    }
    await config_util.async_process_ha_core_config(
        hass, {"media_dirs": {"mymedia": "/usr"}, "allowlist_external_dirs": "/etc"}
    )

    assert hass.config.latitude == 55
    assert hass.config.longitude == 13
    assert hass.config.elevation == 10
    assert hass.config.location_name == "Home"
    assert hass.config.units is METRIC_SYSTEM
    assert hass.config.time_zone == "Europe/Copenhagen"
    assert len(hass.config.allowlist_external_dirs) == 3
    assert "/etc" in hass.config.allowlist_external_dirs
    assert hass.config.media_dirs == {"mymedia": "/usr"}
    assert hass.config.config_source is ConfigSource.STORAGE


async def test_migration_and_updating_configuration(
    hass: HomeAssistant, hass_storage: dict[str, Any]
) -> None:
    """Test updating configuration stores the new configuration."""
    core_data = {
        "data": {
            "elevation": 10,
            "latitude": 55,
            "location_name": "Home",
            "longitude": 13,
            "time_zone": "Europe/Copenhagen",
            "unit_system": "imperial",
            "external_url": "https://www.example.com",
            "internal_url": "http://example.local",
            "currency": "BTC",
        },
        "key": "core.config",
        "version": 1,
        "minor_version": 1,
    }
    hass_storage["core.config"] = dict(core_data)
    await config_util.async_process_ha_core_config(
        hass, {"allowlist_external_dirs": "/etc"}
    )
    await hass.config.async_update(latitude=50, currency="USD")

    expected_new_core_data = copy.deepcopy(core_data)
    # From async_update above
    expected_new_core_data["data"]["latitude"] = 50
    expected_new_core_data["data"]["currency"] = "USD"
    # 1.1 -> 1.2 store migration with migrated unit system
    expected_new_core_data["data"]["unit_system_v2"] = "us_customary"
    expected_new_core_data["minor_version"] = 3
    # defaults for country and language
    expected_new_core_data["data"]["country"] = None
    expected_new_core_data["data"]["language"] = "en"
    assert hass_storage["core.config"] == expected_new_core_data
    assert hass.config.latitude == 50
    assert hass.config.currency == "USD"
    assert hass.config.country is None
    assert hass.config.language == "en"


async def test_override_stored_configuration(
    hass: HomeAssistant, hass_storage: dict[str, Any]
) -> None:
    """Test loading core and YAML config onto hass object."""
    hass_storage["core.config"] = {
        "data": {
            "elevation": 10,
            "latitude": 55,
            "location_name": "Home",
            "longitude": 13,
            "time_zone": "Europe/Copenhagen",
            "unit_system": "metric",
        },
        "key": "core.config",
        "version": 1,
    }
    await config_util.async_process_ha_core_config(
        hass, {"latitude": 60, "allowlist_external_dirs": "/etc"}
    )

    assert hass.config.latitude == 60
    assert hass.config.longitude == 13
    assert hass.config.elevation == 10
    assert hass.config.location_name == "Home"
    assert hass.config.units is METRIC_SYSTEM
    assert hass.config.time_zone == "Europe/Copenhagen"
    assert len(hass.config.allowlist_external_dirs) == 3
    assert "/etc" in hass.config.allowlist_external_dirs
    assert hass.config.config_source is ConfigSource.YAML


async def test_loading_configuration(hass: HomeAssistant) -> None:
    """Test loading core config onto hass object."""
    await config_util.async_process_ha_core_config(
        hass,
        {
            "latitude": 60,
            "longitude": 50,
            "elevation": 25,
            "name": "Huis",
            CONF_UNIT_SYSTEM: CONF_UNIT_SYSTEM_IMPERIAL,
            "time_zone": "America/New_York",
            "allowlist_external_dirs": "/etc",
            "external_url": "https://www.example.com",
            "internal_url": "http://example.local",
            "media_dirs": {"mymedia": "/usr"},
            "legacy_templates": True,
            "currency": "EUR",
            "country": "SE",
            "language": "sv",
        },
    )

    assert hass.config.latitude == 60
    assert hass.config.longitude == 50
    assert hass.config.elevation == 25
    assert hass.config.location_name == "Huis"
    assert hass.config.units is US_CUSTOMARY_SYSTEM
    assert hass.config.time_zone == "America/New_York"
    assert hass.config.external_url == "https://www.example.com"
    assert hass.config.internal_url == "http://example.local"
    assert len(hass.config.allowlist_external_dirs) == 3
    assert "/etc" in hass.config.allowlist_external_dirs
    assert "/usr" in hass.config.allowlist_external_dirs
    assert hass.config.media_dirs == {"mymedia": "/usr"}
    assert hass.config.config_source is ConfigSource.YAML
    assert hass.config.legacy_templates is True
    assert hass.config.currency == "EUR"
    assert hass.config.country == "SE"
    assert hass.config.language == "sv"


@pytest.mark.parametrize(
    ("minor_version", "users", "user_data", "default_language"),
    (
        (2, (), {}, "en"),
        (2, ({"is_owner": True},), {}, "en"),
        (
            2,
            ({"id": "user1", "is_owner": True},),
            {"user1": {"language": {"language": "sv"}}},
            "sv",
        ),
        (
            2,
            ({"id": "user1", "is_owner": False},),
            {"user1": {"language": {"language": "sv"}}},
            "en",
        ),
        (3, (), {}, "en"),
        (3, ({"is_owner": True},), {}, "en"),
        (
            3,
            ({"id": "user1", "is_owner": True},),
            {"user1": {"language": {"language": "sv"}}},
            "en",
        ),
        (
            3,
            ({"id": "user1", "is_owner": False},),
            {"user1": {"language": {"language": "sv"}}},
            "en",
        ),
    ),
)
async def test_language_default(
    hass: HomeAssistant,
    hass_storage: dict[str, Any],
    minor_version,
    users,
    user_data,
    default_language,
) -> None:
    """Test language config default to owner user's language during migration.

    This should only happen if the core store version < 1.3
    """
    core_data = {
        "data": {},
        "key": "core.config",
        "version": 1,
        "minor_version": minor_version,
    }
    hass_storage["core.config"] = dict(core_data)

    for user_config in users:
        user = MockUser(**user_config).add_to_hass(hass)
        if user.id not in user_data:
            continue
        storage_key = f"frontend.user_data_{user.id}"
        hass_storage[storage_key] = {
            "key": storage_key,
            "version": 1,
            "data": user_data[user.id],
        }

    await config_util.async_process_ha_core_config(
        hass,
        {},
    )
    assert hass.config.language == default_language


async def test_loading_configuration_default_media_dirs_docker(
    hass: HomeAssistant,
) -> None:
    """Test loading core config onto hass object."""
    with patch("homeassistant.config.is_docker_env", return_value=True):
        await config_util.async_process_ha_core_config(
            hass,
            {
                "name": "Huis",
            },
        )

    assert hass.config.location_name == "Huis"
    assert len(hass.config.allowlist_external_dirs) == 2
    assert "/media" in hass.config.allowlist_external_dirs
    assert hass.config.media_dirs == {"local": "/media"}


async def test_loading_configuration_from_packages(hass: HomeAssistant) -> None:
    """Test loading packages config onto hass object config."""
    await config_util.async_process_ha_core_config(
        hass,
        {
            "latitude": 39,
            "longitude": -1,
            "elevation": 500,
            "name": "Huis",
            CONF_UNIT_SYSTEM: CONF_UNIT_SYSTEM_METRIC,
            "time_zone": "Europe/Madrid",
            "external_url": "https://www.example.com",
            "internal_url": "http://example.local",
            "packages": {
                "package_1": {"wake_on_lan": None},
                "package_2": {
                    "light": {"platform": "hue"},
                    "media_extractor": None,
                    "sun": None,
                },
            },
        },
    )

    # Empty packages not allowed
    with pytest.raises(MultipleInvalid):
        await config_util.async_process_ha_core_config(
            hass,
            {
                "latitude": 39,
                "longitude": -1,
                "elevation": 500,
                "name": "Huis",
                CONF_UNIT_SYSTEM: CONF_UNIT_SYSTEM_METRIC,
                "time_zone": "Europe/Madrid",
                "packages": {"empty_package": None},
            },
        )


@pytest.mark.parametrize(
    ("unit_system_name", "expected_unit_system"),
    [
        (CONF_UNIT_SYSTEM_METRIC, METRIC_SYSTEM),
        (CONF_UNIT_SYSTEM_IMPERIAL, US_CUSTOMARY_SYSTEM),
        (_CONF_UNIT_SYSTEM_US_CUSTOMARY, US_CUSTOMARY_SYSTEM),
    ],
)
async def test_loading_configuration_unit_system(
    hass: HomeAssistant, unit_system_name: str, expected_unit_system: UnitSystem
) -> None:
    """Test backward compatibility when loading core config."""
    await config_util.async_process_ha_core_config(
        hass,
        {
            "latitude": 60,
            "longitude": 50,
            "elevation": 25,
            "name": "Huis",
            "unit_system": unit_system_name,
            "time_zone": "America/New_York",
            "external_url": "https://www.example.com",
            "internal_url": "http://example.local",
        },
    )

    assert hass.config.units is expected_unit_system


@patch("homeassistant.helpers.check_config.async_check_ha_config_file")
async def test_check_ha_config_file_correct(mock_check, hass: HomeAssistant) -> None:
    """Check that restart propagates to stop."""
    mock_check.return_value = check_config.HomeAssistantConfig()
    assert await config_util.async_check_ha_config_file(hass) is None


@patch("homeassistant.helpers.check_config.async_check_ha_config_file")
async def test_check_ha_config_file_wrong(mock_check, hass: HomeAssistant) -> None:
    """Check that restart with a bad config doesn't propagate to stop."""
    mock_check.return_value = check_config.HomeAssistantConfig()
    mock_check.return_value.add_error("bad")

    assert await config_util.async_check_ha_config_file(hass) == "bad"


@pytest.mark.parametrize(
    "hass_config",
    [
        {
            config_util.CONF_CORE: {
                config_util.CONF_PACKAGES: {
                    "pack_dict": {"input_boolean": {"ib1": None}}
                }
            },
            "input_boolean": {"ib2": None},
            "light": {"platform": "test"},
        }
    ],
)
async def test_async_hass_config_yaml_merge(
    merge_log_err, hass: HomeAssistant, mock_hass_config: None
) -> None:
    """Test merge during async config reload."""
    conf = await config_util.async_hass_config_yaml(hass)

    assert merge_log_err.call_count == 0
    assert conf[config_util.CONF_CORE].get(config_util.CONF_PACKAGES) is not None
    assert len(conf) == 3
    assert len(conf["input_boolean"]) == 2
    assert len(conf["light"]) == 1


@pytest.fixture
def merge_log_err(hass):
    """Patch _merge_log_error from packages."""
    with patch("homeassistant.config._LOGGER.error") as logerr:
        yield logerr


async def test_merge(merge_log_err, hass: HomeAssistant) -> None:
    """Test if we can merge packages."""
    packages = {
        "pack_dict": {"input_boolean": {"ib1": None}},
        "pack_11": {"input_select": {"is1": None}},
        "pack_list": {"light": {"platform": "test"}},
        "pack_list2": {"light": [{"platform": "test"}]},
        "pack_none": {"wake_on_lan": None},
        "pack_special": {
            "automation": [{"some": "yay"}],
            "script": {"a_script": "yay"},
            "template": [{"some": "yay"}],
        },
    }
    config = {
        config_util.CONF_CORE: {config_util.CONF_PACKAGES: packages},
        "input_boolean": {"ib2": None},
        "light": {"platform": "test"},
        "automation": [],
        "script": {},
        "template": [],
    }
    await config_util.merge_packages_config(hass, config, packages)

    assert merge_log_err.call_count == 0
    assert len(config) == 8
    assert len(config["input_boolean"]) == 2
    assert len(config["input_select"]) == 1
    assert len(config["light"]) == 3
    assert len(config["automation"]) == 1
    assert len(config["script"]) == 1
    assert len(config["template"]) == 1
    assert isinstance(config["wake_on_lan"], OrderedDict)


async def test_merge_try_falsy(merge_log_err, hass: HomeAssistant) -> None:
    """Ensure we don't add falsy items like empty OrderedDict() to list."""
    packages = {
        "pack_falsy_to_lst": {"automation": OrderedDict()},
        "pack_list2": {"light": OrderedDict()},
    }
    config = {
        config_util.CONF_CORE: {config_util.CONF_PACKAGES: packages},
        "automation": {"do": "something"},
        "light": {"some": "light"},
    }
    await config_util.merge_packages_config(hass, config, packages)

    assert merge_log_err.call_count == 0
    assert len(config) == 3
    assert len(config["automation"]) == 1
    assert len(config["light"]) == 1


async def test_merge_new(merge_log_err, hass: HomeAssistant) -> None:
    """Test adding new components to outer scope."""
    packages = {
        "pack_1": {"light": [{"platform": "one"}]},
        "pack_11": {"input_select": {"ib1": None}},
        "pack_2": {
            "light": {"platform": "one"},
            "panel_custom": {"pan1": None},
            "api": {},
        },
    }
    config = {config_util.CONF_CORE: {config_util.CONF_PACKAGES: packages}}
    await config_util.merge_packages_config(hass, config, packages)

    assert merge_log_err.call_count == 0
    assert "api" in config
    assert len(config) == 5
    assert len(config["light"]) == 2
    assert len(config["panel_custom"]) == 1


async def test_merge_type_mismatch(merge_log_err, hass: HomeAssistant) -> None:
    """Test if we have a type mismatch for packages."""
    packages = {
        "pack_1": {"input_boolean": [{"ib1": None}]},
        "pack_11": {"input_select": {"ib1": None}},
        "pack_2": {"light": {"ib1": None}},  # light gets merged - ensure_list
    }
    config = {
        config_util.CONF_CORE: {config_util.CONF_PACKAGES: packages},
        "input_boolean": {"ib2": None},
        "input_select": [{"ib2": None}],
        "light": [{"platform": "two"}],
    }
    await config_util.merge_packages_config(hass, config, packages)

    assert merge_log_err.call_count == 2
    assert len(config) == 4
    assert len(config["input_boolean"]) == 1
    assert len(config["light"]) == 2


async def test_merge_once_only_keys(merge_log_err, hass: HomeAssistant) -> None:
    """Test if we have a merge for a comp that may occur only once. Keys."""
    packages = {"pack_2": {"api": None}}
    config = {config_util.CONF_CORE: {config_util.CONF_PACKAGES: packages}, "api": None}
    await config_util.merge_packages_config(hass, config, packages)
    assert config["api"] == OrderedDict()

    packages = {"pack_2": {"api": {"key_3": 3}}}
    config = {
        config_util.CONF_CORE: {config_util.CONF_PACKAGES: packages},
        "api": {"key_1": 1, "key_2": 2},
    }
    await config_util.merge_packages_config(hass, config, packages)
    assert config["api"] == {"key_1": 1, "key_2": 2, "key_3": 3}

    # Duplicate keys error
    packages = {"pack_2": {"api": {"key": 2}}}
    config = {
        config_util.CONF_CORE: {config_util.CONF_PACKAGES: packages},
        "api": {"key": 1},
    }
    await config_util.merge_packages_config(hass, config, packages)
    assert merge_log_err.call_count == 1


async def test_merge_once_only_lists(hass: HomeAssistant) -> None:
    """Test if we have a merge for a comp that may occur only once. Lists."""
    packages = {
        "pack_2": {
            "api": {"list_1": ["item_2", "item_3"], "list_2": ["item_4"], "list_3": []}
        }
    }
    config = {
        config_util.CONF_CORE: {config_util.CONF_PACKAGES: packages},
        "api": {"list_1": ["item_1"]},
    }
    await config_util.merge_packages_config(hass, config, packages)
    assert config["api"] == {
        "list_1": ["item_1", "item_2", "item_3"],
        "list_2": ["item_4"],
        "list_3": [],
    }


async def test_merge_once_only_dictionaries(hass: HomeAssistant) -> None:
    """Test if we have a merge for a comp that may occur only once. Dicts."""
    packages = {
        "pack_2": {
            "api": {
                "dict_1": {"key_2": 2, "dict_1.1": {"key_1.2": 1.2}},
                "dict_2": {"key_1": 1},
                "dict_3": {},
            }
        }
    }
    config = {
        config_util.CONF_CORE: {config_util.CONF_PACKAGES: packages},
        "api": {"dict_1": {"key_1": 1, "dict_1.1": {"key_1.1": 1.1}}},
    }
    await config_util.merge_packages_config(hass, config, packages)
    assert config["api"] == {
        "dict_1": {
            "key_1": 1,
            "key_2": 2,
            "dict_1.1": {"key_1.1": 1.1, "key_1.2": 1.2},
        },
        "dict_2": {"key_1": 1},
    }


async def test_merge_id_schema(hass: HomeAssistant) -> None:
    """Test if we identify the config schemas correctly."""
    types = {
        "panel_custom": "list",
        "group": "dict",
        "input_boolean": "dict",
        "shell_command": "dict",
        "qwikswitch": "dict",
    }
    for domain, expected_type in types.items():
        integration = await async_get_integration(hass, domain)
        module = integration.get_component()
        typ = config_util._identify_config_schema(module)
        assert typ == expected_type, f"{domain} expected {expected_type}, got {typ}"


async def test_merge_duplicate_keys(merge_log_err, hass: HomeAssistant) -> None:
    """Test if keys in dicts are duplicates."""
    packages = {"pack_1": {"input_select": {"ib1": None}}}
    config = {
        config_util.CONF_CORE: {config_util.CONF_PACKAGES: packages},
        "input_select": {"ib1": 1},
    }
    await config_util.merge_packages_config(hass, config, packages)

    assert merge_log_err.call_count == 1
    assert len(config) == 2
    assert len(config["input_select"]) == 1


async def test_merge_customize(hass: HomeAssistant) -> None:
    """Test loading core config onto hass object."""
    core_config = {
        "latitude": 60,
        "longitude": 50,
        "elevation": 25,
        "name": "Huis",
        CONF_UNIT_SYSTEM: CONF_UNIT_SYSTEM_IMPERIAL,
        "time_zone": "GMT",
        "customize": {"a.a": {"friendly_name": "A"}},
        "packages": {
            "pkg1": {"homeassistant": {"customize": {"b.b": {"friendly_name": "BB"}}}}
        },
    }
    await config_util.async_process_ha_core_config(hass, core_config)

    assert hass.data[config_util.DATA_CUSTOMIZE].get("b.b") == {"friendly_name": "BB"}


async def test_auth_provider_config(hass: HomeAssistant) -> None:
    """Test loading auth provider config onto hass object."""
    core_config = {
        "latitude": 60,
        "longitude": 50,
        "elevation": 25,
        "name": "Huis",
        CONF_UNIT_SYSTEM: CONF_UNIT_SYSTEM_IMPERIAL,
        "time_zone": "GMT",
        CONF_AUTH_PROVIDERS: [
            {"type": "homeassistant"},
            {"type": "legacy_api_password", "api_password": "some-pass"},
        ],
        CONF_AUTH_MFA_MODULES: [{"type": "totp"}, {"type": "totp", "id": "second"}],
    }
    if hasattr(hass, "auth"):
        del hass.auth
    await config_util.async_process_ha_core_config(hass, core_config)

    assert len(hass.auth.auth_providers) == 2
    assert hass.auth.auth_providers[0].type == "homeassistant"
    assert hass.auth.auth_providers[1].type == "legacy_api_password"
    assert len(hass.auth.auth_mfa_modules) == 2
    assert hass.auth.auth_mfa_modules[0].id == "totp"
    assert hass.auth.auth_mfa_modules[1].id == "second"


async def test_auth_provider_config_default(hass: HomeAssistant) -> None:
    """Test loading default auth provider config."""
    core_config = {
        "latitude": 60,
        "longitude": 50,
        "elevation": 25,
        "name": "Huis",
        CONF_UNIT_SYSTEM: CONF_UNIT_SYSTEM_IMPERIAL,
        "time_zone": "GMT",
    }
    if hasattr(hass, "auth"):
        del hass.auth
    await config_util.async_process_ha_core_config(hass, core_config)

    assert len(hass.auth.auth_providers) == 1
    assert hass.auth.auth_providers[0].type == "homeassistant"
    assert len(hass.auth.auth_mfa_modules) == 1
    assert hass.auth.auth_mfa_modules[0].id == "totp"


async def test_disallowed_auth_provider_config(hass: HomeAssistant) -> None:
    """Test loading insecure example auth provider is disallowed."""
    core_config = {
        "latitude": 60,
        "longitude": 50,
        "elevation": 25,
        "name": "Huis",
        CONF_UNIT_SYSTEM: CONF_UNIT_SYSTEM_IMPERIAL,
        "time_zone": "GMT",
        CONF_AUTH_PROVIDERS: [
            {
                "type": "insecure_example",
                "users": [
                    {
                        "username": "test-user",
                        "password": "test-pass",
                        "name": "Test Name",
                    }
                ],
            }
        ],
    }
    with pytest.raises(Invalid):
        await config_util.async_process_ha_core_config(hass, core_config)


async def test_disallowed_duplicated_auth_provider_config(hass: HomeAssistant) -> None:
    """Test loading insecure example auth provider is disallowed."""
    core_config = {
        "latitude": 60,
        "longitude": 50,
        "elevation": 25,
        "name": "Huis",
        CONF_UNIT_SYSTEM: CONF_UNIT_SYSTEM_IMPERIAL,
        "time_zone": "GMT",
        CONF_AUTH_PROVIDERS: [{"type": "homeassistant"}, {"type": "homeassistant"}],
    }
    with pytest.raises(Invalid):
        await config_util.async_process_ha_core_config(hass, core_config)


async def test_disallowed_auth_mfa_module_config(hass: HomeAssistant) -> None:
    """Test loading insecure example auth mfa module is disallowed."""
    core_config = {
        "latitude": 60,
        "longitude": 50,
        "elevation": 25,
        "name": "Huis",
        CONF_UNIT_SYSTEM: CONF_UNIT_SYSTEM_IMPERIAL,
        "time_zone": "GMT",
        CONF_AUTH_MFA_MODULES: [
            {
                "type": "insecure_example",
                "data": [{"user_id": "mock-user", "pin": "test-pin"}],
            }
        ],
    }
    with pytest.raises(Invalid):
        await config_util.async_process_ha_core_config(hass, core_config)


async def test_disallowed_duplicated_auth_mfa_module_config(
    hass: HomeAssistant,
) -> None:
    """Test loading insecure example auth mfa module is disallowed."""
    core_config = {
        "latitude": 60,
        "longitude": 50,
        "elevation": 25,
        "name": "Huis",
        CONF_UNIT_SYSTEM: CONF_UNIT_SYSTEM_IMPERIAL,
        "time_zone": "GMT",
        CONF_AUTH_MFA_MODULES: [{"type": "totp"}, {"type": "totp"}],
    }
    with pytest.raises(Invalid):
        await config_util.async_process_ha_core_config(hass, core_config)


async def test_merge_split_component_definition(hass: HomeAssistant) -> None:
    """Test components with trailing description in packages are merged."""
    packages = {
        "pack_1": {"light one": {"l1": None}},
        "pack_2": {"light two": {"l2": None}, "light three": {"l3": None}},
    }
    config = {config_util.CONF_CORE: {config_util.CONF_PACKAGES: packages}}
    await config_util.merge_packages_config(hass, config, packages)

    assert len(config) == 4
    assert len(config["light one"]) == 1
    assert len(config["light two"]) == 1
    assert len(config["light three"]) == 1


async def test_component_config_exceptions(
    hass: HomeAssistant, caplog: pytest.LogCaptureFixture
) -> None:
    """Test unexpected exceptions validating component config."""
    # Config validator
    test_integration = Mock(
        domain="test_domain",
<<<<<<< HEAD
        get_integration_platform=Mock(
=======
        async_get_component=AsyncMock(),
        async_get_platform=AsyncMock(
>>>>>>> eeb565d8
            return_value=Mock(
                async_validate_config=AsyncMock(side_effect=ValueError("broken"))
            )
        ),
    )
    assert (
        await config_util.async_process_component_and_handle_errors(
            hass, {}, integration=test_integration
        )
        is None
    )
    assert "ValueError: broken" in caplog.text
    assert "Unknown error calling test_domain config validator" in caplog.text
    caplog.clear()
    with pytest.raises(HomeAssistantError) as ex:
        await config_util.async_process_component_and_handle_errors(
            hass, {}, integration=test_integration, raise_on_failure=True
        )
    assert "ValueError: broken" in caplog.text
    assert "Unknown error calling test_domain config validator" in caplog.text
    assert str(ex.value) == "Unknown error calling test_domain config validator"

    test_integration = Mock(
        domain="test_domain",
<<<<<<< HEAD
        get_integration_platform=Mock(
=======
        async_get_platform=AsyncMock(
>>>>>>> eeb565d8
            return_value=Mock(
                async_validate_config=AsyncMock(
                    side_effect=HomeAssistantError("broken")
                )
            )
        ),
        async_get_component=AsyncMock(return_value=Mock(spec=["PLATFORM_SCHEMA_BASE"])),
    )
    caplog.clear()
    assert (
        await config_util.async_process_component_and_handle_errors(
            hass, {}, integration=test_integration, raise_on_failure=False
        )
        is None
    )
    assert "Invalid config for 'test_domain': broken" in caplog.text
    with pytest.raises(HomeAssistantError) as ex:
        await config_util.async_process_component_and_handle_errors(
            hass, {}, integration=test_integration, raise_on_failure=True
        )
    assert "Invalid config for 'test_domain': broken" in str(ex.value)

    # component.CONFIG_SCHEMA
    caplog.clear()
    test_integration = Mock(
        domain="test_domain",
<<<<<<< HEAD
        get_integration_platform=Mock(return_value=None),
        get_component=Mock(
=======
        async_get_platform=AsyncMock(return_value=None),
        async_get_component=AsyncMock(
>>>>>>> eeb565d8
            return_value=Mock(CONFIG_SCHEMA=Mock(side_effect=ValueError("broken")))
        ),
    )
    assert (
        await config_util.async_process_component_and_handle_errors(
            hass,
            {},
            integration=test_integration,
            raise_on_failure=False,
        )
        is None
    )
    assert "Unknown error calling test_domain CONFIG_SCHEMA" in caplog.text
    with pytest.raises(HomeAssistantError) as ex:
        await config_util.async_process_component_and_handle_errors(
            hass,
            {},
            integration=test_integration,
            raise_on_failure=True,
        )
    assert "Unknown error calling test_domain CONFIG_SCHEMA" in caplog.text
    assert str(ex.value) == "Unknown error calling test_domain CONFIG_SCHEMA"

    # component.PLATFORM_SCHEMA
    caplog.clear()
    test_integration = Mock(
        domain="test_domain",
<<<<<<< HEAD
        get_integration_platform=Mock(return_value=None),
        get_component=Mock(
=======
        async_get_platform=AsyncMock(return_value=None),
        async_get_component=AsyncMock(
>>>>>>> eeb565d8
            return_value=Mock(
                spec=["PLATFORM_SCHEMA_BASE"],
                PLATFORM_SCHEMA_BASE=Mock(side_effect=ValueError("broken")),
            )
        ),
    )
    assert await config_util.async_process_component_and_handle_errors(
        hass,
        {"test_domain": {"platform": "test_platform"}},
        integration=test_integration,
        raise_on_failure=False,
    ) == {"test_domain": []}
    assert "ValueError: broken" in caplog.text
    assert (
        "Unknown error validating config for test_platform platform "
        "for test_domain component with PLATFORM_SCHEMA"
    ) in caplog.text
    caplog.clear()
    with pytest.raises(HomeAssistantError) as ex:
        await config_util.async_process_component_and_handle_errors(
            hass,
            {"test_domain": {"platform": "test_platform"}},
            integration=test_integration,
            raise_on_failure=True,
        )
    assert (
        "Unknown error validating config for test_platform platform "
        "for test_domain component with PLATFORM_SCHEMA"
    ) in caplog.text
    assert str(ex.value) == (
        "Unknown error validating config for test_platform platform "
        "for test_domain component with PLATFORM_SCHEMA"
    )

    # platform.PLATFORM_SCHEMA
    caplog.clear()
    test_integration = Mock(
        domain="test_domain",
<<<<<<< HEAD
        get_integration_platform=Mock(return_value=None),
        get_component=Mock(return_value=Mock(spec=["PLATFORM_SCHEMA_BASE"])),
=======
        async_get_platform=AsyncMock(return_value=None),
        async_get_component=AsyncMock(return_value=Mock(spec=["PLATFORM_SCHEMA_BASE"])),
>>>>>>> eeb565d8
    )
    with patch(
        "homeassistant.config.async_get_integration_with_requirements",
        return_value=Mock(  # integration that owns platform
            async_get_platform=AsyncMock(
                return_value=Mock(  # platform
                    PLATFORM_SCHEMA=Mock(side_effect=ValueError("broken"))
                )
            )
        ),
    ):
        assert await config_util.async_process_component_and_handle_errors(
            hass,
            {"test_domain": {"platform": "test_platform"}},
            integration=test_integration,
            raise_on_failure=False,
        ) == {"test_domain": []}
        assert "ValueError: broken" in caplog.text
        assert (
            "Unknown error validating config for test_platform platform for test_domain"
            " component with PLATFORM_SCHEMA"
        ) in caplog.text
        caplog.clear()
        with pytest.raises(HomeAssistantError) as ex:
            assert await config_util.async_process_component_and_handle_errors(
                hass,
                {"test_domain": {"platform": "test_platform"}},
                integration=test_integration,
                raise_on_failure=True,
            )
        assert (
            "Unknown error validating config for test_platform platform for test_domain"
            " component with PLATFORM_SCHEMA"
        ) in str(ex.value)
        assert "ValueError: broken" in caplog.text
        assert (
            "Unknown error validating config for test_platform platform for test_domain"
            " component with PLATFORM_SCHEMA" in caplog.text
        )
        # Test multiple platform failures
        assert await config_util.async_process_component_and_handle_errors(
            hass,
            {
                "test_domain": [
                    {"platform": "test_platform1"},
                    {"platform": "test_platform2"},
                ]
            },
            integration=test_integration,
            raise_on_failure=False,
        ) == {"test_domain": []}
        assert "ValueError: broken" in caplog.text
        assert (
            "Unknown error validating config for test_platform1 platform "
            "for test_domain component with PLATFORM_SCHEMA"
        ) in caplog.text
        assert (
            "Unknown error validating config for test_platform2 platform "
            "for test_domain component with PLATFORM_SCHEMA"
        ) in caplog.text
        caplog.clear()
        with pytest.raises(HomeAssistantError) as ex:
            assert await config_util.async_process_component_and_handle_errors(
                hass,
                {
                    "test_domain": [
                        {"platform": "test_platform1"},
                        {"platform": "test_platform2"},
                    ]
                },
                integration=test_integration,
                raise_on_failure=True,
            )
        assert (
            "Failed to process component config for integration test_domain"
            " due to multiple errors (2), check the logs for more information."
        ) in str(ex.value)
        assert "ValueError: broken" in caplog.text
        assert (
            "Unknown error validating config for test_platform1 platform "
            "for test_domain component with PLATFORM_SCHEMA"
        ) in caplog.text
        assert (
            "Unknown error validating config for test_platform2 platform "
            "for test_domain component with PLATFORM_SCHEMA"
        ) in caplog.text

    # async_get_platform("domain") raising on ImportError
    caplog.clear()
    test_integration = Mock(
        domain="test_domain",
<<<<<<< HEAD
        get_integration_platform=Mock(return_value=None),
        get_component=Mock(return_value=Mock(spec=["PLATFORM_SCHEMA_BASE"])),
=======
        async_get_platform=AsyncMock(return_value=None),
        async_get_component=AsyncMock(return_value=Mock(spec=["PLATFORM_SCHEMA_BASE"])),
>>>>>>> eeb565d8
    )
    import_error = ImportError(
        ("ModuleNotFoundError: No module named 'not_installed_something'"),
        name="not_installed_something",
    )
    with patch(
        "homeassistant.config.async_get_integration_with_requirements",
        return_value=Mock(  # integration that owns platform
            async_get_platform=AsyncMock(side_effect=import_error)
        ),
    ):
        assert await config_util.async_process_component_and_handle_errors(
            hass,
            {"test_domain": {"platform": "test_platform"}},
            integration=test_integration,
            raise_on_failure=False,
        ) == {"test_domain": []}
        assert (
            "ImportError: ModuleNotFoundError: No module named "
            "'not_installed_something'" in caplog.text
        )
        caplog.clear()
        with pytest.raises(HomeAssistantError) as ex:
            assert await config_util.async_process_component_and_handle_errors(
                hass,
                {"test_domain": {"platform": "test_platform"}},
                integration=test_integration,
                raise_on_failure=True,
            )
        assert (
            "ImportError: ModuleNotFoundError: No module named "
            "'not_installed_something'" in caplog.text
        )
        assert (
            "Platform error: test_domain - ModuleNotFoundError: "
            "No module named 'not_installed_something'"
        ) in caplog.text
        assert (
            "Platform error: test_domain - ModuleNotFoundError: "
            "No module named 'not_installed_something'"
        ) in str(ex.value)

    # async_get_platform("config") raising
    caplog.clear()
    test_integration = Mock(
        pkg_path="homeassistant.components.test_domain",
        domain="test_domain",
<<<<<<< HEAD
        get_integration_platform=Mock(
=======
        async_get_component=AsyncMock(),
        async_get_platform=AsyncMock(
>>>>>>> eeb565d8
            side_effect=ImportError(
                ("ModuleNotFoundError: No module named 'not_installed_something'"),
                name="not_installed_something",
            )
        ),
    )
    assert (
        await config_util.async_process_component_and_handle_errors(
            hass,
            {"test_domain": {}},
            integration=test_integration,
            raise_on_failure=False,
        )
        is None
    )
    assert (
        "Error importing config platform test_domain: ModuleNotFoundError: "
        "No module named 'not_installed_something'" in caplog.text
    )
    with pytest.raises(HomeAssistantError) as ex:
        await config_util.async_process_component_and_handle_errors(
            hass,
            {"test_domain": {}},
            integration=test_integration,
            raise_on_failure=True,
        )
    assert (
        "Error importing config platform test_domain: ModuleNotFoundError: "
        "No module named 'not_installed_something'" in caplog.text
    )
    assert (
        "Error importing config platform test_domain: ModuleNotFoundError: "
        "No module named 'not_installed_something'" in str(ex.value)
    )

    # async_get_component raising
    caplog.clear()
    test_integration = Mock(
        pkg_path="homeassistant.components.test_domain",
        domain="test_domain",
        async_get_component=AsyncMock(
            side_effect=FileNotFoundError("No such file or directory: b'liblibc.a'")
        ),
    )
    assert (
        await config_util.async_process_component_and_handle_errors(
            hass,
            {"test_domain": {}},
            integration=test_integration,
            raise_on_failure=False,
        )
        is None
    )
    assert "Unable to import test_domain: No such file or directory" in caplog.text
    with pytest.raises(HomeAssistantError) as ex:
        await config_util.async_process_component_and_handle_errors(
            hass,
            {"test_domain": {}},
            integration=test_integration,
            raise_on_failure=True,
        )
    assert "Unable to import test_domain: No such file or directory" in caplog.text
    assert "Unable to import test_domain: No such file or directory" in str(ex.value)


@pytest.mark.parametrize(
    ("exception_info_list", "error", "messages", "show_stack_trace", "translation_key"),
    [
        (
            [
                config_util.ConfigExceptionInfo(
                    ImportError("bla"),
                    "component_import_err",
                    "test_domain",
                    {"test_domain": []},
                    "https://example.com",
                )
            ],
            "bla",
            ["Unable to import test_domain: bla", "bla"],
            False,
            "component_import_err",
        ),
        (
            [
                config_util.ConfigExceptionInfo(
                    HomeAssistantError("bla"),
                    "config_validation_err",
                    "test_domain",
                    {"test_domain": []},
                    "https://example.com",
                )
            ],
            "bla",
            [
                "Invalid config for 'test_domain': bla, "
                "please check the docs at https://example.com",
                "bla",
            ],
            True,
            "config_validation_err",
        ),
        (
            [
                config_util.ConfigExceptionInfo(
                    vol.Invalid("bla", ["path"]),
                    "config_validation_err",
                    "test_domain",
                    {"test_domain": []},
                    "https://example.com",
                )
            ],
            "bla @ data['path']",
            [
                "Invalid config for 'test_domain': bla 'path', got None, "
                "please check the docs at https://example.com",
                "bla",
            ],
            False,
            "config_validation_err",
        ),
        (
            [
                config_util.ConfigExceptionInfo(
                    vol.Invalid("bla", ["path"]),
                    "platform_config_validation_err",
                    "test_domain",
                    {"test_domain": []},
                    "https://alt.example.com",
                )
            ],
            "bla @ data['path']",
            [
                "Invalid config for 'test_domain': bla 'path', got None, "
                "please check the docs at https://alt.example.com",
                "bla",
            ],
            False,
            "platform_config_validation_err",
        ),
        (
            [
                config_util.ConfigExceptionInfo(
                    ImportError("bla"),
                    "platform_component_load_err",
                    "test_domain",
                    {"test_domain": []},
                    "https://example.com",
                )
            ],
            "bla",
            ["Platform error: test_domain - bla", "bla"],
            False,
            "platform_component_load_err",
        ),
    ],
)
async def test_component_config_error_processing(
    hass: HomeAssistant,
    caplog: pytest.LogCaptureFixture,
    error: str,
    exception_info_list: list[config_util.ConfigExceptionInfo],
    messages: list[str],
    show_stack_trace: bool,
    translation_key: str,
) -> None:
    """Test component config error processing."""
    test_integration = Mock(
        domain="test_domain",
        documentation="https://example.com",
        get_platform=Mock(
            return_value=Mock(
                async_validate_config=AsyncMock(side_effect=ValueError("broken"))
            )
        ),
    )
    with patch(
        "homeassistant.config.async_process_component_config",
        return_value=config_util.IntegrationConfigInfo(None, exception_info_list),
    ), pytest.raises(ConfigValidationError) as ex:
        await config_util.async_process_component_and_handle_errors(
            hass, {}, test_integration, raise_on_failure=True
        )
    records = [record for record in caplog.records if record.msg == messages[0]]
    assert len(records) == 1
    assert (records[0].exc_info is not None) == show_stack_trace
    assert str(ex.value) == messages[0]
    assert ex.value.translation_key == translation_key
    assert ex.value.translation_domain == "homeassistant"
    assert ex.value.translation_placeholders["domain"] == "test_domain"
    assert all(message in caplog.text for message in messages)

    caplog.clear()
    with patch(
        "homeassistant.config.async_process_component_config",
        return_value=config_util.IntegrationConfigInfo(None, exception_info_list),
    ):
        await config_util.async_process_component_and_handle_errors(
            hass, {}, test_integration
        )
    assert all(message in caplog.text for message in messages)


@pytest.mark.parametrize(
    ("domain", "schema", "expected"),
    [
        ("zone", vol.Schema({vol.Optional("zone", default=list): [int]}), "list"),
        ("zone", vol.Schema({vol.Optional("zone", default=[]): [int]}), "list"),
        (
            "zone",
            vol.Schema({vol.Optional("zone", default={}): {vol.Optional("hello"): 1}}),
            "dict",
        ),
        (
            "zone",
            vol.Schema(
                {vol.Optional("zone", default=dict): {vol.Optional("hello"): 1}}
            ),
            "dict",
        ),
        ("zone", vol.Schema({vol.Optional("zone"): int}), None),
        ("zone", vol.Schema({"zone": int}), None),
        (
            "not_existing",
            vol.Schema({vol.Optional("zone", default=dict): dict}),
            None,
        ),
        ("non_existing", vol.Schema({"zone": int}), None),
        ("zone", vol.Schema({}), None),
        ("plex", vol.Schema(vol.All({"plex": {"host": str}})), "dict"),
        ("openuv", cv.deprecated("openuv"), None),
    ],
)
def test_identify_config_schema(domain, schema, expected) -> None:
    """Test identify config schema."""
    assert (
        config_util._identify_config_schema(Mock(DOMAIN=domain, CONFIG_SCHEMA=schema))
        == expected
    )


async def test_core_config_schema_historic_currency(hass: HomeAssistant) -> None:
    """Test core config schema."""
    await config_util.async_process_ha_core_config(hass, {"currency": "LTT"})

    issue_registry = ir.async_get(hass)
    issue = issue_registry.async_get_issue("homeassistant", "historic_currency")
    assert issue
    assert issue.translation_placeholders == {"currency": "LTT"}


async def test_core_store_historic_currency(
    hass: HomeAssistant, hass_storage: dict[str, Any]
) -> None:
    """Test core config store."""
    core_data = {
        "data": {
            "currency": "LTT",
        },
        "key": "core.config",
        "version": 1,
        "minor_version": 1,
    }
    hass_storage["core.config"] = dict(core_data)
    await config_util.async_process_ha_core_config(hass, {})

    issue_registry = ir.async_get(hass)
    issue_id = "historic_currency"
    issue = issue_registry.async_get_issue("homeassistant", issue_id)
    assert issue
    assert issue.translation_placeholders == {"currency": "LTT"}

    await hass.config.async_update(**{"currency": "EUR"})
    issue = issue_registry.async_get_issue("homeassistant", issue_id)
    assert not issue


async def test_core_config_schema_no_country(hass: HomeAssistant) -> None:
    """Test core config schema."""
    await config_util.async_process_ha_core_config(hass, {})

    issue_registry = ir.async_get(hass)
    issue = issue_registry.async_get_issue("homeassistant", "country_not_configured")
    assert issue


@pytest.mark.parametrize(
    ("config", "expected_issue"),
    [
        ({}, None),
        ({"legacy_templates": True}, "legacy_templates_true"),
        ({"legacy_templates": False}, "legacy_templates_false"),
    ],
)
async def test_core_config_schema_legacy_template(
    hass: HomeAssistant, config: dict[str, Any], expected_issue: str | None
) -> None:
    """Test legacy_template core config schema."""
    await config_util.async_process_ha_core_config(hass, config)

    issue_registry = ir.async_get(hass)
    for issue_id in {"legacy_templates_true", "legacy_templates_false"}:
        issue = issue_registry.async_get_issue("homeassistant", issue_id)
        assert issue if issue_id == expected_issue else not issue

    await config_util.async_process_ha_core_config(hass, {})
    for issue_id in {"legacy_templates_true", "legacy_templates_false"}:
        assert not issue_registry.async_get_issue("homeassistant", issue_id)


async def test_core_store_no_country(
    hass: HomeAssistant, hass_storage: dict[str, Any]
) -> None:
    """Test core config store."""
    core_data = {
        "data": {},
        "key": "core.config",
        "version": 1,
        "minor_version": 1,
    }
    hass_storage["core.config"] = dict(core_data)
    await config_util.async_process_ha_core_config(hass, {})

    issue_registry = ir.async_get(hass)
    issue_id = "country_not_configured"
    issue = issue_registry.async_get_issue("homeassistant", issue_id)
    assert issue

    await hass.config.async_update(**{"country": "SE"})
    issue = issue_registry.async_get_issue("homeassistant", issue_id)
    assert not issue


async def test_safe_mode(hass: HomeAssistant) -> None:
    """Test safe mode."""
    assert config_util.safe_mode_enabled(hass.config.config_dir) is False
    assert config_util.safe_mode_enabled(hass.config.config_dir) is False
    await config_util.async_enable_safe_mode(hass)
    assert config_util.safe_mode_enabled(hass.config.config_dir) is True
    assert config_util.safe_mode_enabled(hass.config.config_dir) is False


@pytest.mark.parametrize(
    "config_dir",
    [
        "basic",
        "basic_include",
        "include_dir_list",
        "include_dir_merge_list",
        "packages",
        "packages_include_dir_named",
    ],
)
async def test_component_config_validation_error(
    hass: HomeAssistant,
    caplog: pytest.LogCaptureFixture,
    config_dir: str,
    mock_iot_domain_integration: Integration,
    mock_non_adr_0007_integration: None,
    mock_adr_0007_integrations: list[Integration],
    mock_custom_validator_integrations: list[Integration],
    snapshot: SnapshotAssertion,
) -> None:
    """Test schema error in component."""

    base_path = os.path.dirname(__file__)
    hass.config.config_dir = os.path.join(
        base_path, "fixtures", "core", "config", "component_validation", config_dir
    )
    config = await config_util.async_hass_config_yaml(hass)

    for domain_with_label in config:
        integration = await async_get_integration(
            hass, cv.domain_key(domain_with_label)
        )
        await config_util.async_process_component_and_handle_errors(
            hass,
            config,
            integration=integration,
        )

    error_records = [
        {
            "message": record.message,
            "has_exc_info": bool(record.exc_info),
        }
        for record in caplog.get_records("call")
        if record.levelno == logging.ERROR
    ]
    assert error_records == snapshot


@pytest.mark.parametrize(
    "config_dir",
    [
        "basic",
    ],
)
async def test_component_config_validation_error_with_docs(
    hass: HomeAssistant,
    caplog: pytest.LogCaptureFixture,
    config_dir: str,
    mock_iot_domain_integration_with_docs: Integration,
    mock_non_adr_0007_integration_with_docs: None,
    mock_adr_0007_integrations_with_docs: list[Integration],
    mock_custom_validator_integrations_with_docs: list[Integration],
    snapshot: SnapshotAssertion,
) -> None:
    """Test schema error in component."""

    base_path = os.path.dirname(__file__)
    hass.config.config_dir = os.path.join(
        base_path, "fixtures", "core", "config", "component_validation", config_dir
    )
    config = await config_util.async_hass_config_yaml(hass)

    for domain_with_label in config:
        integration = await async_get_integration(
            hass, cv.domain_key(domain_with_label)
        )
        await config_util.async_process_component_and_handle_errors(
            hass,
            config,
            integration=integration,
        )

    error_records = [
        record.message
        for record in caplog.get_records("call")
        if record.levelno == logging.ERROR
    ]
    assert error_records == snapshot


@pytest.mark.parametrize(
    "config_dir",
    ["packages", "packages_include_dir_named"],
)
async def test_package_merge_error(
    hass: HomeAssistant,
    caplog: pytest.LogCaptureFixture,
    config_dir: str,
    mock_iot_domain_integration: Integration,
    mock_non_adr_0007_integration: None,
    mock_adr_0007_integrations: list[Integration],
    snapshot: SnapshotAssertion,
) -> None:
    """Test schema error in component."""
    base_path = os.path.dirname(__file__)
    hass.config.config_dir = os.path.join(
        base_path, "fixtures", "core", "config", "package_errors", config_dir
    )
    await config_util.async_hass_config_yaml(hass)

    error_records = [
        record.message
        for record in caplog.get_records("call")
        if record.levelno == logging.ERROR
    ]
    assert error_records == snapshot


@pytest.mark.parametrize(
    "error",
    [
        FileNotFoundError("No such file or directory: b'liblibc.a'"),
        ImportError(
            ("ModuleNotFoundError: No module named 'not_installed_something'"),
            name="not_installed_something",
        ),
    ],
)
@pytest.mark.parametrize(
    "config_dir",
    ["packages", "packages_include_dir_named"],
)
async def test_package_merge_exception(
    hass: HomeAssistant,
    caplog: pytest.LogCaptureFixture,
    config_dir: str,
    error: Exception,
    snapshot: SnapshotAssertion,
) -> None:
    """Test exception when merging packages."""
    base_path = os.path.dirname(__file__)
    hass.config.config_dir = os.path.join(
        base_path, "fixtures", "core", "config", "package_exceptions", config_dir
    )
    with patch(
        "homeassistant.config.async_get_integration_with_requirements",
        side_effect=error,
    ):
        await config_util.async_hass_config_yaml(hass)

    error_records = [
        record.message
        for record in caplog.get_records("call")
        if record.levelno == logging.ERROR
    ]
    assert error_records == snapshot


@pytest.mark.parametrize(
    "config_dir",
    [
        "basic",
        "basic_include",
        "include_dir_list",
        "include_dir_merge_list",
        "packages_include_dir_named",
    ],
)
async def test_yaml_error(
    hass: HomeAssistant,
    caplog: pytest.LogCaptureFixture,
    config_dir: str,
    mock_iot_domain_integration: Integration,
    mock_non_adr_0007_integration: None,
    mock_adr_0007_integrations: list[Integration],
    snapshot: SnapshotAssertion,
) -> None:
    """Test schema error in component."""

    base_path = os.path.dirname(__file__)
    hass.config.config_dir = os.path.join(
        base_path, "fixtures", "core", "config", "yaml_errors", config_dir
    )
    with pytest.raises(HomeAssistantError) as exc_info:
        await config_util.async_hass_config_yaml(hass)
    assert str(exc_info.value).replace(base_path, "<BASE_PATH>") == snapshot

    error_records = [
        record.message.replace(base_path, "<BASE_PATH>")
        for record in caplog.get_records("call")
        if record.levelno == logging.ERROR
    ]
    assert error_records == snapshot


@pytest.mark.parametrize(
    "config_dir",
    [
        "packages_dict",
        "packages_slug",
        "packages_include_dir_named_dict",
        "packages_include_dir_named_slug",
    ],
)
async def test_individual_packages_schema_validation_errors(
    hass: HomeAssistant,
    caplog: pytest.LogCaptureFixture,
    config_dir: str,
    mock_iot_domain_integration: Integration,
    snapshot: SnapshotAssertion,
) -> None:
    """Tests syntactic errors in individual packages."""

    base_path = os.path.dirname(__file__)
    hass.config.config_dir = os.path.join(
        base_path, "fixtures", "core", "config", "package_schema_validation", config_dir
    )

    config = await config_util.async_hass_config_yaml(hass)

    error_records = [
        record.message
        for record in caplog.get_records("call")
        if record.levelno == logging.ERROR
    ]
    assert error_records == snapshot

    assert len(config["iot_domain"]) == 1


@pytest.mark.parametrize(
    "config_dir",
    [
        "packages_is_a_list",
        "packages_is_a_value",
        "packages_is_null",
    ],
)
async def test_packages_schema_validation_error(
    hass: HomeAssistant,
    caplog: pytest.LogCaptureFixture,
    config_dir: str,
    snapshot: SnapshotAssertion,
) -> None:
    """Ensure that global package schema validation errors are logged."""

    base_path = os.path.dirname(__file__)
    hass.config.config_dir = os.path.join(
        base_path,
        "fixtures",
        "core",
        "config",
        "package_schema_errors",
        config_dir,
    )

    config = await config_util.async_hass_config_yaml(hass)

    error_records = [
        record.message
        for record in caplog.get_records("call")
        if record.levelno == logging.ERROR
    ]
    assert error_records == snapshot

    assert len(config[config_util.CONF_CORE][config_util.CONF_PACKAGES]) == 0


def test_extract_domain_configs() -> None:
    """Test the extraction of domain configuration."""
    config = {
        "zone": None,
        "zoner": None,
        "zone ": None,
        "zone Hallo": None,
        "zone 100": None,
    }

    assert {"zone", "zone Hallo", "zone 100"} == set(
        config_util.extract_domain_configs(config, "zone")
    )


def test_config_per_platform() -> None:
    """Test config per platform method."""
    config = OrderedDict(
        [
            ("zone", {"platform": "hello"}),
            ("zoner", None),
            ("zone Hallo", [1, {"platform": "hello 2"}]),
            ("zone 100", None),
        ]
    )

    assert [
        ("hello", config["zone"]),
        (None, 1),
        ("hello 2", config["zone Hallo"][1]),
    ] == list(config_util.config_per_platform(config, "zone"))<|MERGE_RESOLUTION|>--- conflicted
+++ resolved
@@ -1430,12 +1430,8 @@
     # Config validator
     test_integration = Mock(
         domain="test_domain",
-<<<<<<< HEAD
-        get_integration_platform=Mock(
-=======
         async_get_component=AsyncMock(),
         async_get_platform=AsyncMock(
->>>>>>> eeb565d8
             return_value=Mock(
                 async_validate_config=AsyncMock(side_effect=ValueError("broken"))
             )
@@ -1460,11 +1456,7 @@
 
     test_integration = Mock(
         domain="test_domain",
-<<<<<<< HEAD
-        get_integration_platform=Mock(
-=======
         async_get_platform=AsyncMock(
->>>>>>> eeb565d8
             return_value=Mock(
                 async_validate_config=AsyncMock(
                     side_effect=HomeAssistantError("broken")
@@ -1491,13 +1483,8 @@
     caplog.clear()
     test_integration = Mock(
         domain="test_domain",
-<<<<<<< HEAD
-        get_integration_platform=Mock(return_value=None),
-        get_component=Mock(
-=======
         async_get_platform=AsyncMock(return_value=None),
         async_get_component=AsyncMock(
->>>>>>> eeb565d8
             return_value=Mock(CONFIG_SCHEMA=Mock(side_effect=ValueError("broken")))
         ),
     )
@@ -1525,13 +1512,8 @@
     caplog.clear()
     test_integration = Mock(
         domain="test_domain",
-<<<<<<< HEAD
-        get_integration_platform=Mock(return_value=None),
-        get_component=Mock(
-=======
         async_get_platform=AsyncMock(return_value=None),
         async_get_component=AsyncMock(
->>>>>>> eeb565d8
             return_value=Mock(
                 spec=["PLATFORM_SCHEMA_BASE"],
                 PLATFORM_SCHEMA_BASE=Mock(side_effect=ValueError("broken")),
@@ -1570,13 +1552,8 @@
     caplog.clear()
     test_integration = Mock(
         domain="test_domain",
-<<<<<<< HEAD
-        get_integration_platform=Mock(return_value=None),
-        get_component=Mock(return_value=Mock(spec=["PLATFORM_SCHEMA_BASE"])),
-=======
         async_get_platform=AsyncMock(return_value=None),
         async_get_component=AsyncMock(return_value=Mock(spec=["PLATFORM_SCHEMA_BASE"])),
->>>>>>> eeb565d8
     )
     with patch(
         "homeassistant.config.async_get_integration_with_requirements",
@@ -1668,13 +1645,8 @@
     caplog.clear()
     test_integration = Mock(
         domain="test_domain",
-<<<<<<< HEAD
-        get_integration_platform=Mock(return_value=None),
-        get_component=Mock(return_value=Mock(spec=["PLATFORM_SCHEMA_BASE"])),
-=======
         async_get_platform=AsyncMock(return_value=None),
         async_get_component=AsyncMock(return_value=Mock(spec=["PLATFORM_SCHEMA_BASE"])),
->>>>>>> eeb565d8
     )
     import_error = ImportError(
         ("ModuleNotFoundError: No module named 'not_installed_something'"),
@@ -1722,12 +1694,8 @@
     test_integration = Mock(
         pkg_path="homeassistant.components.test_domain",
         domain="test_domain",
-<<<<<<< HEAD
-        get_integration_platform=Mock(
-=======
         async_get_component=AsyncMock(),
         async_get_platform=AsyncMock(
->>>>>>> eeb565d8
             side_effect=ImportError(
                 ("ModuleNotFoundError: No module named 'not_installed_something'"),
                 name="not_installed_something",
