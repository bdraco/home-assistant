"""Test config utils."""

import asyncio
from collections import OrderedDict
import contextlib
import copy
import logging
import os
from typing import Any
from unittest import mock
from unittest.mock import AsyncMock, Mock, patch

import pytest
from syrupy.assertion import SnapshotAssertion
import voluptuous as vol
from voluptuous import Invalid, MultipleInvalid
import yaml

from homeassistant import config, loader
import homeassistant.config as config_util
from homeassistant.const import (
    ATTR_ASSUMED_STATE,
    ATTR_FRIENDLY_NAME,
    CONF_AUTH_MFA_MODULES,
    CONF_AUTH_PROVIDERS,
    CONF_CUSTOMIZE,
    CONF_LATITUDE,
    CONF_LONGITUDE,
    CONF_NAME,
    CONF_UNIT_SYSTEM,
    CONF_UNIT_SYSTEM_IMPERIAL,
    CONF_UNIT_SYSTEM_METRIC,
    __version__,
)
from homeassistant.core import ConfigSource, HomeAssistant, HomeAssistantError
from homeassistant.exceptions import ConfigValidationError
from homeassistant.helpers import config_validation as cv, issue_registry as ir
import homeassistant.helpers.check_config as check_config
from homeassistant.helpers.entity import Entity
from homeassistant.helpers.typing import ConfigType
from homeassistant.loader import Integration, async_get_integration
from homeassistant.util.unit_system import (
    _CONF_UNIT_SYSTEM_US_CUSTOMARY,
    METRIC_SYSTEM,
    US_CUSTOMARY_SYSTEM,
    UnitSystem,
)
from homeassistant.util.yaml import SECRET_YAML

from .common import (
    MockModule,
    MockPlatform,
    MockUser,
    get_test_config_dir,
    mock_integration,
    mock_platform,
)

CONFIG_DIR = get_test_config_dir()
YAML_PATH = os.path.join(CONFIG_DIR, config_util.YAML_CONFIG_FILE)
SECRET_PATH = os.path.join(CONFIG_DIR, SECRET_YAML)
VERSION_PATH = os.path.join(CONFIG_DIR, config_util.VERSION_FILE)
AUTOMATIONS_PATH = os.path.join(CONFIG_DIR, config_util.AUTOMATION_CONFIG_PATH)
SCRIPTS_PATH = os.path.join(CONFIG_DIR, config_util.SCRIPT_CONFIG_PATH)
SCENES_PATH = os.path.join(CONFIG_DIR, config_util.SCENE_CONFIG_PATH)
SAFE_MODE_PATH = os.path.join(CONFIG_DIR, config_util.SAFE_MODE_FILENAME)


def create_file(path):
    """Create an empty file."""
    with open(path, "w"):
        pass


@pytest.fixture(autouse=True)
def teardown():
    """Clean up."""
    yield

    if os.path.isfile(YAML_PATH):
        os.remove(YAML_PATH)

    if os.path.isfile(SECRET_PATH):
        os.remove(SECRET_PATH)

    if os.path.isfile(VERSION_PATH):
        os.remove(VERSION_PATH)

    if os.path.isfile(AUTOMATIONS_PATH):
        os.remove(AUTOMATIONS_PATH)

    if os.path.isfile(SCRIPTS_PATH):
        os.remove(SCRIPTS_PATH)

    if os.path.isfile(SCENES_PATH):
        os.remove(SCENES_PATH)

    if os.path.isfile(SAFE_MODE_PATH):
        os.remove(SAFE_MODE_PATH)


IOT_DOMAIN_PLATFORM_SCHEMA = cv.PLATFORM_SCHEMA.extend({vol.Remove("old"): str})


@pytest.fixture
async def mock_iot_domain_integration(hass: HomeAssistant) -> Integration:
    """Mock an integration which provides an IoT domain."""
    comp_platform_schema = cv.PLATFORM_SCHEMA.extend({vol.Remove("old"): str})
    comp_platform_schema_base = comp_platform_schema.extend({}, extra=vol.ALLOW_EXTRA)

    return mock_integration(
        hass,
        MockModule(
            "iot_domain",
            platform_schema_base=comp_platform_schema_base,
            platform_schema=comp_platform_schema,
        ),
    )


@pytest.fixture
async def mock_iot_domain_integration_with_docs(hass: HomeAssistant) -> Integration:
    """Mock an integration which provides an IoT domain."""
    comp_platform_schema = cv.PLATFORM_SCHEMA.extend({vol.Remove("old"): str})
    comp_platform_schema_base = comp_platform_schema.extend({}, extra=vol.ALLOW_EXTRA)

    return mock_integration(
        hass,
        MockModule(
            "iot_domain",
            platform_schema_base=comp_platform_schema_base,
            platform_schema=comp_platform_schema,
            partial_manifest={
                "documentation": "https://www.home-assistant.io/integrations/iot_domain"
            },
        ),
    )


@pytest.fixture
async def mock_non_adr_0007_integration(hass: HomeAssistant) -> None:
    """Mock a non-ADR-0007 compliant integration with iot_domain platform.

    The integration allows setting up iot_domain entities under the iot_domain's
    configuration key
    """

    test_platform_schema = IOT_DOMAIN_PLATFORM_SCHEMA.extend(
        {vol.Required("option1"): str, vol.Optional("option2"): str}
    )
    mock_platform(
        hass,
        "non_adr_0007.iot_domain",
        MockPlatform(platform_schema=test_platform_schema),
    )


@pytest.fixture
async def mock_non_adr_0007_integration_with_docs(hass: HomeAssistant) -> None:
    """Mock a non-ADR-0007 compliant integration with iot_domain platform.

    The integration allows setting up iot_domain entities under the iot_domain's
    configuration key
    """

    mock_integration(
        hass,
        MockModule(
            "non_adr_0007",
            partial_manifest={
                "documentation": "https://www.home-assistant.io/integrations/non_adr_0007"
            },
        ),
    )
    test_platform_schema = IOT_DOMAIN_PLATFORM_SCHEMA.extend(
        {vol.Required("option1"): str, vol.Optional("option2"): str}
    )
    mock_platform(
        hass,
        "non_adr_0007.iot_domain",
        MockPlatform(platform_schema=test_platform_schema),
    )


@pytest.fixture
async def mock_adr_0007_integrations(hass: HomeAssistant) -> list[Integration]:
    """Mock ADR-0007 compliant integrations."""
    integrations = []
    for domain in [
        "adr_0007_1",
        "adr_0007_2",
        "adr_0007_3",
        "adr_0007_4",
        "adr_0007_5",
    ]:
        adr_0007_config_schema = vol.Schema(
            {
                domain: vol.Schema(
                    {
                        vol.Required("host"): str,
                        vol.Optional("port", default=8080): int,
                    }
                )
            },
            extra=vol.ALLOW_EXTRA,
        )
        integrations.append(
            mock_integration(
                hass,
                MockModule(domain, config_schema=adr_0007_config_schema),
            )
        )
    return integrations


@pytest.fixture
async def mock_adr_0007_integrations_with_docs(
    hass: HomeAssistant,
) -> list[Integration]:
    """Mock ADR-0007 compliant integrations."""
    integrations = []
    for domain in [
        "adr_0007_1",
        "adr_0007_2",
        "adr_0007_3",
        "adr_0007_4",
        "adr_0007_5",
    ]:
        adr_0007_config_schema = vol.Schema(
            {
                domain: vol.Schema(
                    {
                        vol.Required("host"): str,
                        vol.Optional("port", default=8080): int,
                    }
                )
            },
            extra=vol.ALLOW_EXTRA,
        )
        integrations.append(
            mock_integration(
                hass,
                MockModule(
                    domain,
                    config_schema=adr_0007_config_schema,
                    partial_manifest={
                        "documentation": f"https://www.home-assistant.io/integrations/{domain}"
                    },
                ),
            )
        )
    return integrations


@pytest.fixture
async def mock_custom_validator_integrations(hass: HomeAssistant) -> list[Integration]:
    """Mock integrations with custom validator."""
    integrations = []

    for domain in ("custom_validator_ok_1", "custom_validator_ok_2"):

        def gen_async_validate_config(domain):
            schema = vol.Schema(
                {
                    domain: vol.Schema(
                        {
                            vol.Required("host"): str,
                            vol.Optional("port", default=8080): int,
                        }
                    )
                },
                extra=vol.ALLOW_EXTRA,
            )

            async def async_validate_config(
                hass: HomeAssistant, config: ConfigType
            ) -> ConfigType:
                """Validate config."""
                return schema(config)

            return async_validate_config

        integrations.append(mock_integration(hass, MockModule(domain)))
        mock_platform(
            hass,
            f"{domain}.config",
            Mock(async_validate_config=gen_async_validate_config(domain)),
        )

    for domain, exception in [
        ("custom_validator_bad_1", HomeAssistantError("broken")),
        ("custom_validator_bad_2", ValueError("broken")),
    ]:
        integrations.append(mock_integration(hass, MockModule(domain)))
        mock_platform(
            hass,
            f"{domain}.config",
            Mock(async_validate_config=AsyncMock(side_effect=exception)),
        )


@pytest.fixture
async def mock_custom_validator_integrations_with_docs(
    hass: HomeAssistant,
) -> list[Integration]:
    """Mock integrations with custom validator."""
    integrations = []

    for domain in ("custom_validator_ok_1", "custom_validator_ok_2"):

        def gen_async_validate_config(domain):
            schema = vol.Schema(
                {
                    domain: vol.Schema(
                        {
                            vol.Required("host"): str,
                            vol.Optional("port", default=8080): int,
                        }
                    )
                },
                extra=vol.ALLOW_EXTRA,
            )

            async def async_validate_config(
                hass: HomeAssistant, config: ConfigType
            ) -> ConfigType:
                """Validate config."""
                return schema(config)

            return async_validate_config

        integrations.append(
            mock_integration(
                hass,
                MockModule(
                    domain,
                    partial_manifest={
                        "documentation": f"https://www.home-assistant.io/integrations/{domain}"
                    },
                ),
            )
        )
        mock_platform(
            hass,
            f"{domain}.config",
            Mock(async_validate_config=gen_async_validate_config(domain)),
        )

    for domain, exception in [
        ("custom_validator_bad_1", HomeAssistantError("broken")),
        ("custom_validator_bad_2", ValueError("broken")),
    ]:
        integrations.append(
            mock_integration(
                hass,
                MockModule(
                    domain,
                    partial_manifest={
                        "documentation": f"https://www.home-assistant.io/integrations/{domain}"
                    },
                ),
            )
        )
        mock_platform(
            hass,
            f"{domain}.config",
            Mock(async_validate_config=AsyncMock(side_effect=exception)),
        )


async def test_create_default_config(hass: HomeAssistant) -> None:
    """Test creation of default config."""
    assert not os.path.isfile(YAML_PATH)
    assert not os.path.isfile(SECRET_PATH)
    assert not os.path.isfile(VERSION_PATH)
    assert not os.path.isfile(AUTOMATIONS_PATH)

    await config_util.async_create_default_config(hass)

    assert os.path.isfile(YAML_PATH)
    assert os.path.isfile(SECRET_PATH)
    assert os.path.isfile(VERSION_PATH)
    assert os.path.isfile(AUTOMATIONS_PATH)


async def test_ensure_config_exists_creates_config(hass: HomeAssistant) -> None:
    """Test that calling ensure_config_exists.

    If not creates a new config file.
    """
    assert not os.path.isfile(YAML_PATH)
    with patch("builtins.print") as mock_print:
        await config_util.async_ensure_config_exists(hass)

    assert os.path.isfile(YAML_PATH)
    assert mock_print.called


async def test_ensure_config_exists_uses_existing_config(hass: HomeAssistant) -> None:
    """Test that calling ensure_config_exists uses existing config."""
    create_file(YAML_PATH)
    await config_util.async_ensure_config_exists(hass)

    with open(YAML_PATH) as fp:
        content = fp.read()

    # File created with create_file are empty
    assert content == ""


async def test_ensure_existing_files_is_not_overwritten(hass: HomeAssistant) -> None:
    """Test that calling async_create_default_config does not overwrite existing files."""
    create_file(SECRET_PATH)

    await config_util.async_create_default_config(hass)

    with open(SECRET_PATH) as fp:
        content = fp.read()

    # File created with create_file are empty
    assert content == ""


def test_load_yaml_config_converts_empty_files_to_dict() -> None:
    """Test that loading an empty file returns an empty dict."""
    create_file(YAML_PATH)

    assert isinstance(config_util.load_yaml_config_file(YAML_PATH), dict)


def test_load_yaml_config_raises_error_if_not_dict() -> None:
    """Test error raised when YAML file is not a dict."""
    with open(YAML_PATH, "w") as fp:
        fp.write("5")

    with pytest.raises(HomeAssistantError):
        config_util.load_yaml_config_file(YAML_PATH)


def test_load_yaml_config_raises_error_if_malformed_yaml() -> None:
    """Test error raised if invalid YAML."""
    with open(YAML_PATH, "w") as fp:
        fp.write(":-")

    with pytest.raises(HomeAssistantError):
        config_util.load_yaml_config_file(YAML_PATH)


def test_load_yaml_config_raises_error_if_unsafe_yaml() -> None:
    """Test error raised if unsafe YAML."""
    with open(YAML_PATH, "w") as fp:
        fp.write("- !!python/object/apply:os.system []")

    with patch.object(os, "system") as system_mock, contextlib.suppress(
        HomeAssistantError
    ):
        config_util.load_yaml_config_file(YAML_PATH)

    assert len(system_mock.mock_calls) == 0

    # Here we validate that the test above is a good test
    # since previously the syntax was not valid
    with open(YAML_PATH) as fp, patch.object(os, "system") as system_mock:
        list(yaml.unsafe_load_all(fp))

    assert len(system_mock.mock_calls) == 1


def test_load_yaml_config_preserves_key_order() -> None:
    """Test removal of library."""
    with open(YAML_PATH, "w") as fp:
        fp.write("hello: 2\n")
        fp.write("world: 1\n")

    assert [("hello", 2), ("world", 1)] == list(
        config_util.load_yaml_config_file(YAML_PATH).items()
    )


async def test_create_default_config_returns_none_if_write_error(
    hass: HomeAssistant,
) -> None:
    """Test the writing of a default configuration.

    Non existing folder returns None.
    """
    hass.config.config_dir = os.path.join(CONFIG_DIR, "non_existing_dir/")
    with patch("builtins.print") as mock_print:
        assert await config_util.async_create_default_config(hass) is False
    assert mock_print.called


def test_core_config_schema() -> None:
    """Test core config schema."""
    for value in (
        {CONF_UNIT_SYSTEM: "K"},
        {"time_zone": "non-exist"},
        {"latitude": "91"},
        {"longitude": -181},
        {"external_url": "not an url"},
        {"internal_url": "not an url"},
        {"currency", 100},
        {"customize": "bla"},
        {"customize": {"light.sensor": 100}},
        {"customize": {"entity_id": []}},
        {"country": "xx"},
        {"language": "xx"},
    ):
        with pytest.raises(MultipleInvalid):
            config_util.CORE_CONFIG_SCHEMA(value)

    config_util.CORE_CONFIG_SCHEMA(
        {
            "name": "Test name",
            "latitude": "-23.45",
            "longitude": "123.45",
            "external_url": "https://www.example.com",
            "internal_url": "http://example.local",
            CONF_UNIT_SYSTEM: CONF_UNIT_SYSTEM_METRIC,
            "currency": "USD",
            "customize": {"sensor.temperature": {"hidden": True}},
            "country": "SE",
            "language": "sv",
        }
    )


def test_core_config_schema_internal_external_warning(
    caplog: pytest.LogCaptureFixture,
) -> None:
    """Test that we warn for internal/external URL with path."""
    config_util.CORE_CONFIG_SCHEMA(
        {
            "external_url": "https://www.example.com/bla",
            "internal_url": "http://example.local/yo",
        }
    )

    assert "Invalid external_url set" in caplog.text
    assert "Invalid internal_url set" in caplog.text


def test_customize_dict_schema() -> None:
    """Test basic customize config validation."""
    values = ({ATTR_FRIENDLY_NAME: None}, {ATTR_ASSUMED_STATE: "2"})

    for val in values:
        with pytest.raises(MultipleInvalid):
            config_util.CUSTOMIZE_DICT_SCHEMA(val)

    assert config_util.CUSTOMIZE_DICT_SCHEMA(
        {ATTR_FRIENDLY_NAME: 2, ATTR_ASSUMED_STATE: "0"}
    ) == {ATTR_FRIENDLY_NAME: "2", ATTR_ASSUMED_STATE: False}


def test_customize_glob_is_ordered() -> None:
    """Test that customize_glob preserves order."""
    conf = config_util.CORE_CONFIG_SCHEMA({"customize_glob": OrderedDict()})
    assert isinstance(conf["customize_glob"], OrderedDict)


async def _compute_state(hass, config):
    await config_util.async_process_ha_core_config(hass, config)

    entity = Entity()
    entity.entity_id = "test.test"
    entity.hass = hass
    entity.schedule_update_ha_state()

    await hass.async_block_till_done()

    return hass.states.get("test.test")


async def test_entity_customization(hass: HomeAssistant) -> None:
    """Test entity customization through configuration."""
    config = {
        CONF_LATITUDE: 50,
        CONF_LONGITUDE: 50,
        CONF_NAME: "Test",
        CONF_CUSTOMIZE: {"test.test": {"hidden": True}},
    }

    state = await _compute_state(hass, config)

    assert state.attributes["hidden"]


@patch("homeassistant.config.shutil")
@patch("homeassistant.config.os")
@patch("homeassistant.config.is_docker_env", return_value=False)
def test_remove_lib_on_upgrade(
    mock_docker, mock_os, mock_shutil, hass: HomeAssistant
) -> None:
    """Test removal of library on upgrade from before 0.50."""
    ha_version = "0.49.0"
    mock_os.path.isdir = mock.Mock(return_value=True)
    mock_open = mock.mock_open()
    with patch("homeassistant.config.open", mock_open, create=True):
        opened_file = mock_open.return_value
        opened_file.readline.return_value = ha_version
        hass.config.path = mock.Mock()
        config_util.process_ha_config_upgrade(hass)
        hass_path = hass.config.path.return_value

        assert mock_os.path.isdir.call_count == 1
        assert mock_os.path.isdir.call_args == mock.call(hass_path)
        assert mock_shutil.rmtree.call_count == 1
        assert mock_shutil.rmtree.call_args == mock.call(hass_path)


@patch("homeassistant.config.shutil")
@patch("homeassistant.config.os")
@patch("homeassistant.config.is_docker_env", return_value=True)
def test_remove_lib_on_upgrade_94(
    mock_docker, mock_os, mock_shutil, hass: HomeAssistant
) -> None:
    """Test removal of library on upgrade from before 0.94 and in Docker."""
    ha_version = "0.93.0.dev0"
    mock_os.path.isdir = mock.Mock(return_value=True)
    mock_open = mock.mock_open()
    with patch("homeassistant.config.open", mock_open, create=True):
        opened_file = mock_open.return_value
        opened_file.readline.return_value = ha_version
        hass.config.path = mock.Mock()
        config_util.process_ha_config_upgrade(hass)
        hass_path = hass.config.path.return_value

        assert mock_os.path.isdir.call_count == 1
        assert mock_os.path.isdir.call_args == mock.call(hass_path)
        assert mock_shutil.rmtree.call_count == 1
        assert mock_shutil.rmtree.call_args == mock.call(hass_path)


def test_process_config_upgrade(hass: HomeAssistant) -> None:
    """Test update of version on upgrade."""
    ha_version = "0.92.0"

    mock_open = mock.mock_open()
    with patch("homeassistant.config.open", mock_open, create=True), patch.object(
        config_util, "__version__", "0.91.0"
    ):
        opened_file = mock_open.return_value
        opened_file.readline.return_value = ha_version

        config_util.process_ha_config_upgrade(hass)

        assert opened_file.write.call_count == 1
        assert opened_file.write.call_args == mock.call("0.91.0")


def test_config_upgrade_same_version(hass: HomeAssistant) -> None:
    """Test no update of version on no upgrade."""
    ha_version = __version__

    mock_open = mock.mock_open()
    with patch("homeassistant.config.open", mock_open, create=True):
        opened_file = mock_open.return_value
        opened_file.readline.return_value = ha_version

        config_util.process_ha_config_upgrade(hass)

        assert opened_file.write.call_count == 0


def test_config_upgrade_no_file(hass: HomeAssistant) -> None:
    """Test update of version on upgrade, with no version file."""
    mock_open = mock.mock_open()
    mock_open.side_effect = [FileNotFoundError(), mock.DEFAULT, mock.DEFAULT]
    with patch("homeassistant.config.open", mock_open, create=True):
        opened_file = mock_open.return_value
        config_util.process_ha_config_upgrade(hass)
        assert opened_file.write.call_count == 1
        assert opened_file.write.call_args == mock.call(__version__)


async def test_loading_configuration_from_storage(
    hass: HomeAssistant, hass_storage: dict[str, Any]
) -> None:
    """Test loading core config onto hass object."""
    hass_storage["core.config"] = {
        "data": {
            "elevation": 10,
            "latitude": 55,
            "location_name": "Home",
            "longitude": 13,
            "time_zone": "Europe/Copenhagen",
            "unit_system": "metric",
            "external_url": "https://www.example.com",
            "internal_url": "http://example.local",
            "currency": "EUR",
            "country": "SE",
            "language": "sv",
        },
        "key": "core.config",
        "version": 1,
        "minor_version": 3,
    }
    await config_util.async_process_ha_core_config(
        hass, {"allowlist_external_dirs": "/etc"}
    )

    assert hass.config.latitude == 55
    assert hass.config.longitude == 13
    assert hass.config.elevation == 10
    assert hass.config.location_name == "Home"
    assert hass.config.units is METRIC_SYSTEM
    assert hass.config.time_zone == "Europe/Copenhagen"
    assert hass.config.external_url == "https://www.example.com"
    assert hass.config.internal_url == "http://example.local"
    assert hass.config.currency == "EUR"
    assert hass.config.country == "SE"
    assert hass.config.language == "sv"
    assert len(hass.config.allowlist_external_dirs) == 3
    assert "/etc" in hass.config.allowlist_external_dirs
    assert hass.config.config_source is ConfigSource.STORAGE


async def test_loading_configuration_from_storage_with_yaml_only(
    hass: HomeAssistant, hass_storage: dict[str, Any]
) -> None:
    """Test loading core and YAML config onto hass object."""
    hass_storage["core.config"] = {
        "data": {
            "elevation": 10,
            "latitude": 55,
            "location_name": "Home",
            "longitude": 13,
            "time_zone": "Europe/Copenhagen",
            "unit_system": "metric",
        },
        "key": "core.config",
        "version": 1,
    }
    await config_util.async_process_ha_core_config(
        hass, {"media_dirs": {"mymedia": "/usr"}, "allowlist_external_dirs": "/etc"}
    )

    assert hass.config.latitude == 55
    assert hass.config.longitude == 13
    assert hass.config.elevation == 10
    assert hass.config.location_name == "Home"
    assert hass.config.units is METRIC_SYSTEM
    assert hass.config.time_zone == "Europe/Copenhagen"
    assert len(hass.config.allowlist_external_dirs) == 3
    assert "/etc" in hass.config.allowlist_external_dirs
    assert hass.config.media_dirs == {"mymedia": "/usr"}
    assert hass.config.config_source is ConfigSource.STORAGE


async def test_migration_and_updating_configuration(
    hass: HomeAssistant, hass_storage: dict[str, Any]
) -> None:
    """Test updating configuration stores the new configuration."""
    core_data = {
        "data": {
            "elevation": 10,
            "latitude": 55,
            "location_name": "Home",
            "longitude": 13,
            "time_zone": "Europe/Copenhagen",
            "unit_system": "imperial",
            "external_url": "https://www.example.com",
            "internal_url": "http://example.local",
            "currency": "BTC",
        },
        "key": "core.config",
        "version": 1,
        "minor_version": 1,
    }
    hass_storage["core.config"] = dict(core_data)
    await config_util.async_process_ha_core_config(
        hass, {"allowlist_external_dirs": "/etc"}
    )
    await hass.config.async_update(latitude=50, currency="USD")

    expected_new_core_data = copy.deepcopy(core_data)
    # From async_update above
    expected_new_core_data["data"]["latitude"] = 50
    expected_new_core_data["data"]["currency"] = "USD"
    # 1.1 -> 1.2 store migration with migrated unit system
    expected_new_core_data["data"]["unit_system_v2"] = "us_customary"
    expected_new_core_data["minor_version"] = 3
    # defaults for country and language
    expected_new_core_data["data"]["country"] = None
    expected_new_core_data["data"]["language"] = "en"
    assert hass_storage["core.config"] == expected_new_core_data
    assert hass.config.latitude == 50
    assert hass.config.currency == "USD"
    assert hass.config.country is None
    assert hass.config.language == "en"


async def test_override_stored_configuration(
    hass: HomeAssistant, hass_storage: dict[str, Any]
) -> None:
    """Test loading core and YAML config onto hass object."""
    hass_storage["core.config"] = {
        "data": {
            "elevation": 10,
            "latitude": 55,
            "location_name": "Home",
            "longitude": 13,
            "time_zone": "Europe/Copenhagen",
            "unit_system": "metric",
        },
        "key": "core.config",
        "version": 1,
    }
    await config_util.async_process_ha_core_config(
        hass, {"latitude": 60, "allowlist_external_dirs": "/etc"}
    )

    assert hass.config.latitude == 60
    assert hass.config.longitude == 13
    assert hass.config.elevation == 10
    assert hass.config.location_name == "Home"
    assert hass.config.units is METRIC_SYSTEM
    assert hass.config.time_zone == "Europe/Copenhagen"
    assert len(hass.config.allowlist_external_dirs) == 3
    assert "/etc" in hass.config.allowlist_external_dirs
    assert hass.config.config_source is ConfigSource.YAML


async def test_loading_configuration(hass: HomeAssistant) -> None:
    """Test loading core config onto hass object."""
    await config_util.async_process_ha_core_config(
        hass,
        {
            "latitude": 60,
            "longitude": 50,
            "elevation": 25,
            "name": "Huis",
            CONF_UNIT_SYSTEM: CONF_UNIT_SYSTEM_IMPERIAL,
            "time_zone": "America/New_York",
            "allowlist_external_dirs": "/etc",
            "external_url": "https://www.example.com",
            "internal_url": "http://example.local",
            "media_dirs": {"mymedia": "/usr"},
            "legacy_templates": True,
            "currency": "EUR",
            "country": "SE",
            "language": "sv",
        },
    )

    assert hass.config.latitude == 60
    assert hass.config.longitude == 50
    assert hass.config.elevation == 25
    assert hass.config.location_name == "Huis"
    assert hass.config.units is US_CUSTOMARY_SYSTEM
    assert hass.config.time_zone == "America/New_York"
    assert hass.config.external_url == "https://www.example.com"
    assert hass.config.internal_url == "http://example.local"
    assert len(hass.config.allowlist_external_dirs) == 3
    assert "/etc" in hass.config.allowlist_external_dirs
    assert "/usr" in hass.config.allowlist_external_dirs
    assert hass.config.media_dirs == {"mymedia": "/usr"}
    assert hass.config.config_source is ConfigSource.YAML
    assert hass.config.legacy_templates is True
    assert hass.config.currency == "EUR"
    assert hass.config.country == "SE"
    assert hass.config.language == "sv"


@pytest.mark.parametrize(
    ("minor_version", "users", "user_data", "default_language"),
    (
        (2, (), {}, "en"),
        (2, ({"is_owner": True},), {}, "en"),
        (
            2,
            ({"id": "user1", "is_owner": True},),
            {"user1": {"language": {"language": "sv"}}},
            "sv",
        ),
        (
            2,
            ({"id": "user1", "is_owner": False},),
            {"user1": {"language": {"language": "sv"}}},
            "en",
        ),
        (3, (), {}, "en"),
        (3, ({"is_owner": True},), {}, "en"),
        (
            3,
            ({"id": "user1", "is_owner": True},),
            {"user1": {"language": {"language": "sv"}}},
            "en",
        ),
        (
            3,
            ({"id": "user1", "is_owner": False},),
            {"user1": {"language": {"language": "sv"}}},
            "en",
        ),
    ),
)
async def test_language_default(
    hass: HomeAssistant,
    hass_storage: dict[str, Any],
    minor_version,
    users,
    user_data,
    default_language,
) -> None:
    """Test language config default to owner user's language during migration.

    This should only happen if the core store version < 1.3
    """
    core_data = {
        "data": {},
        "key": "core.config",
        "version": 1,
        "minor_version": minor_version,
    }
    hass_storage["core.config"] = dict(core_data)

    for user_config in users:
        user = MockUser(**user_config).add_to_hass(hass)
        if user.id not in user_data:
            continue
        storage_key = f"frontend.user_data_{user.id}"
        hass_storage[storage_key] = {
            "key": storage_key,
            "version": 1,
            "data": user_data[user.id],
        }

    await config_util.async_process_ha_core_config(
        hass,
        {},
    )
    assert hass.config.language == default_language


async def test_loading_configuration_default_media_dirs_docker(
    hass: HomeAssistant,
) -> None:
    """Test loading core config onto hass object."""
    with patch("homeassistant.config.is_docker_env", return_value=True):
        await config_util.async_process_ha_core_config(
            hass,
            {
                "name": "Huis",
            },
        )

    assert hass.config.location_name == "Huis"
    assert len(hass.config.allowlist_external_dirs) == 2
    assert "/media" in hass.config.allowlist_external_dirs
    assert hass.config.media_dirs == {"local": "/media"}


async def test_loading_configuration_from_packages(hass: HomeAssistant) -> None:
    """Test loading packages config onto hass object config."""
    await config_util.async_process_ha_core_config(
        hass,
        {
            "latitude": 39,
            "longitude": -1,
            "elevation": 500,
            "name": "Huis",
            CONF_UNIT_SYSTEM: CONF_UNIT_SYSTEM_METRIC,
            "time_zone": "Europe/Madrid",
            "external_url": "https://www.example.com",
            "internal_url": "http://example.local",
            "packages": {
                "package_1": {"wake_on_lan": None},
                "package_2": {
                    "light": {"platform": "hue"},
                    "media_extractor": None,
                    "sun": None,
                },
            },
        },
    )

    # Empty packages not allowed
    with pytest.raises(MultipleInvalid):
        await config_util.async_process_ha_core_config(
            hass,
            {
                "latitude": 39,
                "longitude": -1,
                "elevation": 500,
                "name": "Huis",
                CONF_UNIT_SYSTEM: CONF_UNIT_SYSTEM_METRIC,
                "time_zone": "Europe/Madrid",
                "packages": {"empty_package": None},
            },
        )


@pytest.mark.parametrize(
    ("unit_system_name", "expected_unit_system"),
    [
        (CONF_UNIT_SYSTEM_METRIC, METRIC_SYSTEM),
        (CONF_UNIT_SYSTEM_IMPERIAL, US_CUSTOMARY_SYSTEM),
        (_CONF_UNIT_SYSTEM_US_CUSTOMARY, US_CUSTOMARY_SYSTEM),
    ],
)
async def test_loading_configuration_unit_system(
    hass: HomeAssistant, unit_system_name: str, expected_unit_system: UnitSystem
) -> None:
    """Test backward compatibility when loading core config."""
    await config_util.async_process_ha_core_config(
        hass,
        {
            "latitude": 60,
            "longitude": 50,
            "elevation": 25,
            "name": "Huis",
            "unit_system": unit_system_name,
            "time_zone": "America/New_York",
            "external_url": "https://www.example.com",
            "internal_url": "http://example.local",
        },
    )

    assert hass.config.units is expected_unit_system


@patch("homeassistant.helpers.check_config.async_check_ha_config_file")
async def test_check_ha_config_file_correct(mock_check, hass: HomeAssistant) -> None:
    """Check that restart propagates to stop."""
    mock_check.return_value = check_config.HomeAssistantConfig()
    assert await config_util.async_check_ha_config_file(hass) is None


@patch("homeassistant.helpers.check_config.async_check_ha_config_file")
async def test_check_ha_config_file_wrong(mock_check, hass: HomeAssistant) -> None:
    """Check that restart with a bad config doesn't propagate to stop."""
    mock_check.return_value = check_config.HomeAssistantConfig()
    mock_check.return_value.add_error("bad")

    assert await config_util.async_check_ha_config_file(hass) == "bad"


@pytest.mark.parametrize(
    "hass_config",
    [
        {
            config_util.CONF_CORE: {
                config_util.CONF_PACKAGES: {
                    "pack_dict": {"input_boolean": {"ib1": None}}
                }
            },
            "input_boolean": {"ib2": None},
            "light": {"platform": "test"},
        }
    ],
)
async def test_async_hass_config_yaml_merge(
    merge_log_err, hass: HomeAssistant, mock_hass_config: None
) -> None:
    """Test merge during async config reload."""
    conf = await config_util.async_hass_config_yaml(hass)

    assert merge_log_err.call_count == 0
    assert conf[config_util.CONF_CORE].get(config_util.CONF_PACKAGES) is not None
    assert len(conf) == 3
    assert len(conf["input_boolean"]) == 2
    assert len(conf["light"]) == 1


@pytest.fixture
def merge_log_err(hass):
    """Patch _merge_log_error from packages."""
    with patch("homeassistant.config._LOGGER.error") as logerr:
        yield logerr


async def test_merge(merge_log_err, hass: HomeAssistant) -> None:
    """Test if we can merge packages."""
    packages = {
        "pack_dict": {"input_boolean": {"ib1": None}},
        "pack_11": {"input_select": {"is1": None}},
        "pack_list": {"light": {"platform": "test"}},
        "pack_list2": {"light": [{"platform": "test"}]},
        "pack_none": {"wake_on_lan": None},
        "pack_special": {
            "automation": [{"some": "yay"}],
            "script": {"a_script": "yay"},
            "template": [{"some": "yay"}],
        },
    }
    config = {
        config_util.CONF_CORE: {config_util.CONF_PACKAGES: packages},
        "input_boolean": {"ib2": None},
        "light": {"platform": "test"},
        "automation": [],
        "script": {},
        "template": [],
    }
    await config_util.merge_packages_config(hass, config, packages)

    assert merge_log_err.call_count == 0
    assert len(config) == 8
    assert len(config["input_boolean"]) == 2
    assert len(config["input_select"]) == 1
    assert len(config["light"]) == 3
    assert len(config["automation"]) == 1
    assert len(config["script"]) == 1
    assert len(config["template"]) == 1
    assert isinstance(config["wake_on_lan"], OrderedDict)


async def test_merge_try_falsy(merge_log_err, hass: HomeAssistant) -> None:
    """Ensure we don't add falsy items like empty OrderedDict() to list."""
    packages = {
        "pack_falsy_to_lst": {"automation": OrderedDict()},
        "pack_list2": {"light": OrderedDict()},
    }
    config = {
        config_util.CONF_CORE: {config_util.CONF_PACKAGES: packages},
        "automation": {"do": "something"},
        "light": {"some": "light"},
    }
    await config_util.merge_packages_config(hass, config, packages)

    assert merge_log_err.call_count == 0
    assert len(config) == 3
    assert len(config["automation"]) == 1
    assert len(config["light"]) == 1


async def test_merge_new(merge_log_err, hass: HomeAssistant) -> None:
    """Test adding new components to outer scope."""
    packages = {
        "pack_1": {"light": [{"platform": "one"}]},
        "pack_11": {"input_select": {"ib1": None}},
        "pack_2": {
            "light": {"platform": "one"},
            "panel_custom": {"pan1": None},
            "api": {},
        },
    }
    config = {config_util.CONF_CORE: {config_util.CONF_PACKAGES: packages}}
    await config_util.merge_packages_config(hass, config, packages)

    assert merge_log_err.call_count == 0
    assert "api" in config
    assert len(config) == 5
    assert len(config["light"]) == 2
    assert len(config["panel_custom"]) == 1


async def test_merge_type_mismatch(merge_log_err, hass: HomeAssistant) -> None:
    """Test if we have a type mismatch for packages."""
    packages = {
        "pack_1": {"input_boolean": [{"ib1": None}]},
        "pack_11": {"input_select": {"ib1": None}},
        "pack_2": {"light": {"ib1": None}},  # light gets merged - ensure_list
    }
    config = {
        config_util.CONF_CORE: {config_util.CONF_PACKAGES: packages},
        "input_boolean": {"ib2": None},
        "input_select": [{"ib2": None}],
        "light": [{"platform": "two"}],
    }
    await config_util.merge_packages_config(hass, config, packages)

    assert merge_log_err.call_count == 2
    assert len(config) == 4
    assert len(config["input_boolean"]) == 1
    assert len(config["light"]) == 2


async def test_merge_once_only_keys(merge_log_err, hass: HomeAssistant) -> None:
    """Test if we have a merge for a comp that may occur only once. Keys."""
    packages = {"pack_2": {"api": None}}
    config = {config_util.CONF_CORE: {config_util.CONF_PACKAGES: packages}, "api": None}
    await config_util.merge_packages_config(hass, config, packages)
    assert config["api"] == OrderedDict()

    packages = {"pack_2": {"api": {"key_3": 3}}}
    config = {
        config_util.CONF_CORE: {config_util.CONF_PACKAGES: packages},
        "api": {"key_1": 1, "key_2": 2},
    }
    await config_util.merge_packages_config(hass, config, packages)
    assert config["api"] == {"key_1": 1, "key_2": 2, "key_3": 3}

    # Duplicate keys error
    packages = {"pack_2": {"api": {"key": 2}}}
    config = {
        config_util.CONF_CORE: {config_util.CONF_PACKAGES: packages},
        "api": {"key": 1},
    }
    await config_util.merge_packages_config(hass, config, packages)
    assert merge_log_err.call_count == 1


async def test_merge_once_only_lists(hass: HomeAssistant) -> None:
    """Test if we have a merge for a comp that may occur only once. Lists."""
    packages = {
        "pack_2": {
            "api": {"list_1": ["item_2", "item_3"], "list_2": ["item_4"], "list_3": []}
        }
    }
    config = {
        config_util.CONF_CORE: {config_util.CONF_PACKAGES: packages},
        "api": {"list_1": ["item_1"]},
    }
    await config_util.merge_packages_config(hass, config, packages)
    assert config["api"] == {
        "list_1": ["item_1", "item_2", "item_3"],
        "list_2": ["item_4"],
        "list_3": [],
    }


async def test_merge_once_only_dictionaries(hass: HomeAssistant) -> None:
    """Test if we have a merge for a comp that may occur only once. Dicts."""
    packages = {
        "pack_2": {
            "api": {
                "dict_1": {"key_2": 2, "dict_1.1": {"key_1.2": 1.2}},
                "dict_2": {"key_1": 1},
                "dict_3": {},
            }
        }
    }
    config = {
        config_util.CONF_CORE: {config_util.CONF_PACKAGES: packages},
        "api": {"dict_1": {"key_1": 1, "dict_1.1": {"key_1.1": 1.1}}},
    }
    await config_util.merge_packages_config(hass, config, packages)
    assert config["api"] == {
        "dict_1": {
            "key_1": 1,
            "key_2": 2,
            "dict_1.1": {"key_1.1": 1.1, "key_1.2": 1.2},
        },
        "dict_2": {"key_1": 1},
    }


async def test_merge_id_schema(hass: HomeAssistant) -> None:
    """Test if we identify the config schemas correctly."""
    types = {
        "panel_custom": "list",
        "group": "dict",
        "input_boolean": "dict",
        "shell_command": "dict",
        "qwikswitch": "dict",
    }
    for domain, expected_type in types.items():
        integration = await async_get_integration(hass, domain)
        module = integration.get_component()
        typ = config_util._identify_config_schema(module)
        assert typ == expected_type, f"{domain} expected {expected_type}, got {typ}"


async def test_merge_duplicate_keys(merge_log_err, hass: HomeAssistant) -> None:
    """Test if keys in dicts are duplicates."""
    packages = {"pack_1": {"input_select": {"ib1": None}}}
    config = {
        config_util.CONF_CORE: {config_util.CONF_PACKAGES: packages},
        "input_select": {"ib1": 1},
    }
    await config_util.merge_packages_config(hass, config, packages)

    assert merge_log_err.call_count == 1
    assert len(config) == 2
    assert len(config["input_select"]) == 1


async def test_merge_customize(hass: HomeAssistant) -> None:
    """Test loading core config onto hass object."""
    core_config = {
        "latitude": 60,
        "longitude": 50,
        "elevation": 25,
        "name": "Huis",
        CONF_UNIT_SYSTEM: CONF_UNIT_SYSTEM_IMPERIAL,
        "time_zone": "GMT",
        "customize": {"a.a": {"friendly_name": "A"}},
        "packages": {
            "pkg1": {"homeassistant": {"customize": {"b.b": {"friendly_name": "BB"}}}}
        },
    }
    await config_util.async_process_ha_core_config(hass, core_config)

    assert hass.data[config_util.DATA_CUSTOMIZE].get("b.b") == {"friendly_name": "BB"}


async def test_auth_provider_config(hass: HomeAssistant) -> None:
    """Test loading auth provider config onto hass object."""
    core_config = {
        "latitude": 60,
        "longitude": 50,
        "elevation": 25,
        "name": "Huis",
        CONF_UNIT_SYSTEM: CONF_UNIT_SYSTEM_IMPERIAL,
        "time_zone": "GMT",
        CONF_AUTH_PROVIDERS: [
            {"type": "homeassistant"},
            {"type": "legacy_api_password", "api_password": "some-pass"},
        ],
        CONF_AUTH_MFA_MODULES: [{"type": "totp"}, {"type": "totp", "id": "second"}],
    }
    if hasattr(hass, "auth"):
        del hass.auth
    await config_util.async_process_ha_core_config(hass, core_config)

    assert len(hass.auth.auth_providers) == 2
    assert hass.auth.auth_providers[0].type == "homeassistant"
    assert hass.auth.auth_providers[1].type == "legacy_api_password"
    assert len(hass.auth.auth_mfa_modules) == 2
    assert hass.auth.auth_mfa_modules[0].id == "totp"
    assert hass.auth.auth_mfa_modules[1].id == "second"


async def test_auth_provider_config_default(hass: HomeAssistant) -> None:
    """Test loading default auth provider config."""
    core_config = {
        "latitude": 60,
        "longitude": 50,
        "elevation": 25,
        "name": "Huis",
        CONF_UNIT_SYSTEM: CONF_UNIT_SYSTEM_IMPERIAL,
        "time_zone": "GMT",
    }
    if hasattr(hass, "auth"):
        del hass.auth
    await config_util.async_process_ha_core_config(hass, core_config)

    assert len(hass.auth.auth_providers) == 1
    assert hass.auth.auth_providers[0].type == "homeassistant"
    assert len(hass.auth.auth_mfa_modules) == 1
    assert hass.auth.auth_mfa_modules[0].id == "totp"


async def test_disallowed_auth_provider_config(hass: HomeAssistant) -> None:
    """Test loading insecure example auth provider is disallowed."""
    core_config = {
        "latitude": 60,
        "longitude": 50,
        "elevation": 25,
        "name": "Huis",
        CONF_UNIT_SYSTEM: CONF_UNIT_SYSTEM_IMPERIAL,
        "time_zone": "GMT",
        CONF_AUTH_PROVIDERS: [
            {
                "type": "insecure_example",
                "users": [
                    {
                        "username": "test-user",
                        "password": "test-pass",
                        "name": "Test Name",
                    }
                ],
            }
        ],
    }
    with pytest.raises(Invalid):
        await config_util.async_process_ha_core_config(hass, core_config)


async def test_disallowed_duplicated_auth_provider_config(hass: HomeAssistant) -> None:
    """Test loading insecure example auth provider is disallowed."""
    core_config = {
        "latitude": 60,
        "longitude": 50,
        "elevation": 25,
        "name": "Huis",
        CONF_UNIT_SYSTEM: CONF_UNIT_SYSTEM_IMPERIAL,
        "time_zone": "GMT",
        CONF_AUTH_PROVIDERS: [{"type": "homeassistant"}, {"type": "homeassistant"}],
    }
    with pytest.raises(Invalid):
        await config_util.async_process_ha_core_config(hass, core_config)


async def test_disallowed_auth_mfa_module_config(hass: HomeAssistant) -> None:
    """Test loading insecure example auth mfa module is disallowed."""
    core_config = {
        "latitude": 60,
        "longitude": 50,
        "elevation": 25,
        "name": "Huis",
        CONF_UNIT_SYSTEM: CONF_UNIT_SYSTEM_IMPERIAL,
        "time_zone": "GMT",
        CONF_AUTH_MFA_MODULES: [
            {
                "type": "insecure_example",
                "data": [{"user_id": "mock-user", "pin": "test-pin"}],
            }
        ],
    }
    with pytest.raises(Invalid):
        await config_util.async_process_ha_core_config(hass, core_config)


async def test_disallowed_duplicated_auth_mfa_module_config(
    hass: HomeAssistant,
) -> None:
    """Test loading insecure example auth mfa module is disallowed."""
    core_config = {
        "latitude": 60,
        "longitude": 50,
        "elevation": 25,
        "name": "Huis",
        CONF_UNIT_SYSTEM: CONF_UNIT_SYSTEM_IMPERIAL,
        "time_zone": "GMT",
        CONF_AUTH_MFA_MODULES: [{"type": "totp"}, {"type": "totp"}],
    }
    with pytest.raises(Invalid):
        await config_util.async_process_ha_core_config(hass, core_config)


async def test_merge_split_component_definition(hass: HomeAssistant) -> None:
    """Test components with trailing description in packages are merged."""
    packages = {
        "pack_1": {"light one": {"l1": None}},
        "pack_2": {"light two": {"l2": None}, "light three": {"l3": None}},
    }
    config = {config_util.CONF_CORE: {config_util.CONF_PACKAGES: packages}}
    await config_util.merge_packages_config(hass, config, packages)

    assert len(config) == 4
    assert len(config["light one"]) == 1
    assert len(config["light two"]) == 1
    assert len(config["light three"]) == 1


async def test_component_config_exceptions(
    hass: HomeAssistant, caplog: pytest.LogCaptureFixture
) -> None:
    """Test unexpected exceptions validating component config."""
    # Config validator
    test_integration = Mock(
        domain="test_domain",
        async_get_component=AsyncMock(),
        async_get_platform=AsyncMock(
            return_value=Mock(
                async_validate_config=AsyncMock(side_effect=ValueError("broken"))
            )
        ),
    )
    assert (
        await config_util.async_process_component_and_handle_errors(
            hass, {}, integration=test_integration
        )
        is None
    )
    assert "ValueError: broken" in caplog.text
    assert "Unknown error calling test_domain config validator" in caplog.text
    caplog.clear()
    with pytest.raises(HomeAssistantError) as ex:
        await config_util.async_process_component_and_handle_errors(
            hass, {}, integration=test_integration, raise_on_failure=True
        )
    assert "ValueError: broken" in caplog.text
    assert "Unknown error calling test_domain config validator" in caplog.text
    assert str(ex.value) == "Unknown error calling test_domain config validator"

    test_integration = Mock(
        domain="test_domain",
        async_get_platform=AsyncMock(
            return_value=Mock(
                async_validate_config=AsyncMock(
                    side_effect=HomeAssistantError("broken")
                )
            )
        ),
        async_get_component=AsyncMock(return_value=Mock(spec=["PLATFORM_SCHEMA_BASE"])),
    )
    caplog.clear()
    assert (
        await config_util.async_process_component_and_handle_errors(
            hass, {}, integration=test_integration, raise_on_failure=False
        )
        is None
    )
    assert "Invalid config for 'test_domain': broken" in caplog.text
    with pytest.raises(HomeAssistantError) as ex:
        await config_util.async_process_component_and_handle_errors(
            hass, {}, integration=test_integration, raise_on_failure=True
        )
    assert "Invalid config for 'test_domain': broken" in str(ex.value)

    # component.CONFIG_SCHEMA
    caplog.clear()
    test_integration = Mock(
        domain="test_domain",
        async_get_platform=AsyncMock(return_value=None),
        async_get_component=AsyncMock(
            return_value=Mock(CONFIG_SCHEMA=Mock(side_effect=ValueError("broken")))
        ),
    )
    assert (
        await config_util.async_process_component_and_handle_errors(
            hass,
            {},
            integration=test_integration,
            raise_on_failure=False,
        )
        is None
    )
    assert "Unknown error calling test_domain CONFIG_SCHEMA" in caplog.text
    with pytest.raises(HomeAssistantError) as ex:
        await config_util.async_process_component_and_handle_errors(
            hass,
            {},
            integration=test_integration,
            raise_on_failure=True,
        )
    assert "Unknown error calling test_domain CONFIG_SCHEMA" in caplog.text
    assert str(ex.value) == "Unknown error calling test_domain CONFIG_SCHEMA"

    # component.PLATFORM_SCHEMA
    caplog.clear()
    test_integration = Mock(
        domain="test_domain",
        async_get_platform=AsyncMock(return_value=None),
        async_get_component=AsyncMock(
            return_value=Mock(
                spec=["PLATFORM_SCHEMA_BASE"],
                PLATFORM_SCHEMA_BASE=Mock(side_effect=ValueError("broken")),
            )
        ),
    )
    assert await config_util.async_process_component_and_handle_errors(
        hass,
        {"test_domain": {"platform": "test_platform"}},
        integration=test_integration,
        raise_on_failure=False,
    ) == {"test_domain": []}
    assert "ValueError: broken" in caplog.text
    assert (
        "Unknown error validating config for test_platform platform "
        "for test_domain component with PLATFORM_SCHEMA"
    ) in caplog.text
    caplog.clear()
    with pytest.raises(HomeAssistantError) as ex:
        await config_util.async_process_component_and_handle_errors(
            hass,
            {"test_domain": {"platform": "test_platform"}},
            integration=test_integration,
            raise_on_failure=True,
        )
    assert (
        "Unknown error validating config for test_platform platform "
        "for test_domain component with PLATFORM_SCHEMA"
    ) in caplog.text
    assert str(ex.value) == (
        "Unknown error validating config for test_platform platform "
        "for test_domain component with PLATFORM_SCHEMA"
    )

    # platform.PLATFORM_SCHEMA
    caplog.clear()
    test_integration = Mock(
        domain="test_domain",
        async_get_platform=AsyncMock(return_value=None),
        async_get_component=AsyncMock(return_value=Mock(spec=["PLATFORM_SCHEMA_BASE"])),
    )
    with patch(
        "homeassistant.config.async_get_integration_with_requirements",
        return_value=Mock(  # integration that owns platform
            async_get_platform=AsyncMock(
                return_value=Mock(  # platform
                    PLATFORM_SCHEMA=Mock(side_effect=ValueError("broken"))
                )
            )
        ),
    ):
        assert await config_util.async_process_component_and_handle_errors(
            hass,
            {"test_domain": {"platform": "test_platform"}},
            integration=test_integration,
            raise_on_failure=False,
        ) == {"test_domain": []}
        assert "ValueError: broken" in caplog.text
        assert (
            "Unknown error validating config for test_platform platform for test_domain"
            " component with PLATFORM_SCHEMA"
        ) in caplog.text
        caplog.clear()
        with pytest.raises(HomeAssistantError) as ex:
            assert await config_util.async_process_component_and_handle_errors(
                hass,
                {"test_domain": {"platform": "test_platform"}},
                integration=test_integration,
                raise_on_failure=True,
            )
        assert (
            "Unknown error validating config for test_platform platform for test_domain"
            " component with PLATFORM_SCHEMA"
        ) in str(ex.value)
        assert "ValueError: broken" in caplog.text
        assert (
            "Unknown error validating config for test_platform platform for test_domain"
            " component with PLATFORM_SCHEMA" in caplog.text
        )
        # Test multiple platform failures
        assert await config_util.async_process_component_and_handle_errors(
            hass,
            {
                "test_domain": [
                    {"platform": "test_platform1"},
                    {"platform": "test_platform2"},
                ]
            },
            integration=test_integration,
            raise_on_failure=False,
        ) == {"test_domain": []}
        assert "ValueError: broken" in caplog.text
        assert (
            "Unknown error validating config for test_platform1 platform "
            "for test_domain component with PLATFORM_SCHEMA"
        ) in caplog.text
        assert (
            "Unknown error validating config for test_platform2 platform "
            "for test_domain component with PLATFORM_SCHEMA"
        ) in caplog.text
        caplog.clear()
        with pytest.raises(HomeAssistantError) as ex:
            assert await config_util.async_process_component_and_handle_errors(
                hass,
                {
                    "test_domain": [
                        {"platform": "test_platform1"},
                        {"platform": "test_platform2"},
                    ]
                },
                integration=test_integration,
                raise_on_failure=True,
            )
        assert (
            "Failed to process component config for integration test_domain"
            " due to multiple errors (2), check the logs for more information."
        ) in str(ex.value)
        assert "ValueError: broken" in caplog.text
        assert (
            "Unknown error validating config for test_platform1 platform "
            "for test_domain component with PLATFORM_SCHEMA"
        ) in caplog.text
        assert (
            "Unknown error validating config for test_platform2 platform "
            "for test_domain component with PLATFORM_SCHEMA"
        ) in caplog.text

    # async_get_platform("domain") raising on ImportError
    caplog.clear()
    test_integration = Mock(
        domain="test_domain",
        async_get_platform=AsyncMock(return_value=None),
        async_get_component=AsyncMock(return_value=Mock(spec=["PLATFORM_SCHEMA_BASE"])),
    )
    import_error = ImportError(
        ("ModuleNotFoundError: No module named 'not_installed_something'"),
        name="not_installed_something",
    )
    with patch(
        "homeassistant.config.async_get_integration_with_requirements",
        return_value=Mock(  # integration that owns platform
            async_get_platform=AsyncMock(side_effect=import_error)
        ),
    ):
        assert await config_util.async_process_component_and_handle_errors(
            hass,
            {"test_domain": {"platform": "test_platform"}},
            integration=test_integration,
            raise_on_failure=False,
        ) == {"test_domain": []}
        assert (
            "ImportError: ModuleNotFoundError: No module named "
            "'not_installed_something'" in caplog.text
        )
        caplog.clear()
        with pytest.raises(HomeAssistantError) as ex:
            assert await config_util.async_process_component_and_handle_errors(
                hass,
                {"test_domain": {"platform": "test_platform"}},
                integration=test_integration,
                raise_on_failure=True,
            )
        assert (
            "ImportError: ModuleNotFoundError: No module named "
            "'not_installed_something'" in caplog.text
        )
        assert (
            "Platform error: test_domain - ModuleNotFoundError: "
            "No module named 'not_installed_something'"
        ) in caplog.text
        assert (
            "Platform error: test_domain - ModuleNotFoundError: "
            "No module named 'not_installed_something'"
        ) in str(ex.value)

    # async_get_platform("config") raising
    caplog.clear()
    test_integration = Mock(
        pkg_path="homeassistant.components.test_domain",
        domain="test_domain",
        async_get_component=AsyncMock(),
        async_get_platform=AsyncMock(
            side_effect=ImportError(
                ("ModuleNotFoundError: No module named 'not_installed_something'"),
                name="not_installed_something",
            )
        ),
    )
    assert (
        await config_util.async_process_component_and_handle_errors(
            hass,
            {"test_domain": {}},
            integration=test_integration,
            raise_on_failure=False,
        )
        is None
    )
    assert (
        "Error importing config platform test_domain: ModuleNotFoundError: "
        "No module named 'not_installed_something'" in caplog.text
    )
    with pytest.raises(HomeAssistantError) as ex:
        await config_util.async_process_component_and_handle_errors(
            hass,
            {"test_domain": {}},
            integration=test_integration,
            raise_on_failure=True,
        )
    assert (
        "Error importing config platform test_domain: ModuleNotFoundError: "
        "No module named 'not_installed_something'" in caplog.text
    )
    assert (
        "Error importing config platform test_domain: ModuleNotFoundError: "
        "No module named 'not_installed_something'" in str(ex.value)
    )

    # async_get_component raising
    caplog.clear()
    test_integration = Mock(
        pkg_path="homeassistant.components.test_domain",
        domain="test_domain",
        async_get_component=AsyncMock(
            side_effect=FileNotFoundError("No such file or directory: b'liblibc.a'")
        ),
    )
    assert (
        await config_util.async_process_component_and_handle_errors(
            hass,
            {"test_domain": {}},
            integration=test_integration,
            raise_on_failure=False,
        )
        is None
    )
    assert "Unable to import test_domain: No such file or directory" in caplog.text
    with pytest.raises(HomeAssistantError) as ex:
        await config_util.async_process_component_and_handle_errors(
            hass,
            {"test_domain": {}},
            integration=test_integration,
            raise_on_failure=True,
        )
    assert "Unable to import test_domain: No such file or directory" in caplog.text
    assert "Unable to import test_domain: No such file or directory" in str(ex.value)


@pytest.mark.parametrize(
    ("exception_info_list", "error", "messages", "show_stack_trace", "translation_key"),
    [
        (
            [
                config_util.ConfigExceptionInfo(
                    ImportError("bla"),
                    "component_import_err",
                    "test_domain",
                    {"test_domain": []},
                    "https://example.com",
                )
            ],
            "bla",
            ["Unable to import test_domain: bla", "bla"],
            False,
            "component_import_err",
        ),
        (
            [
                config_util.ConfigExceptionInfo(
                    HomeAssistantError("bla"),
                    "config_validation_err",
                    "test_domain",
                    {"test_domain": []},
                    "https://example.com",
                )
            ],
            "bla",
            [
                "Invalid config for 'test_domain': bla, "
                "please check the docs at https://example.com",
                "bla",
            ],
            True,
            "config_validation_err",
        ),
        (
            [
                config_util.ConfigExceptionInfo(
                    vol.Invalid("bla", ["path"]),
                    "config_validation_err",
                    "test_domain",
                    {"test_domain": []},
                    "https://example.com",
                )
            ],
            "bla @ data['path']",
            [
                "Invalid config for 'test_domain': bla 'path', got None, "
                "please check the docs at https://example.com",
                "bla",
            ],
            False,
            "config_validation_err",
        ),
        (
            [
                config_util.ConfigExceptionInfo(
                    vol.Invalid("bla", ["path"]),
                    "platform_config_validation_err",
                    "test_domain",
                    {"test_domain": []},
                    "https://alt.example.com",
                )
            ],
            "bla @ data['path']",
            [
                "Invalid config for 'test_domain': bla 'path', got None, "
                "please check the docs at https://alt.example.com",
                "bla",
            ],
            False,
            "platform_config_validation_err",
        ),
        (
            [
                config_util.ConfigExceptionInfo(
                    ImportError("bla"),
                    "platform_component_load_err",
                    "test_domain",
                    {"test_domain": []},
                    "https://example.com",
                )
            ],
            "bla",
            ["Platform error: test_domain - bla", "bla"],
            False,
            "platform_component_load_err",
        ),
    ],
)
async def test_component_config_error_processing(
    hass: HomeAssistant,
    caplog: pytest.LogCaptureFixture,
    error: str,
    exception_info_list: list[config_util.ConfigExceptionInfo],
    messages: list[str],
    show_stack_trace: bool,
    translation_key: str,
) -> None:
    """Test component config error processing."""
    test_integration = Mock(
        domain="test_domain",
        documentation="https://example.com",
        get_platform=Mock(
            return_value=Mock(
                async_validate_config=AsyncMock(side_effect=ValueError("broken"))
            )
        ),
    )
    with patch(
        "homeassistant.config.async_process_component_config",
        return_value=config_util.IntegrationConfigInfo(None, exception_info_list),
    ), pytest.raises(ConfigValidationError) as ex:
        await config_util.async_process_component_and_handle_errors(
            hass, {}, test_integration, raise_on_failure=True
        )
    records = [record for record in caplog.records if record.msg == messages[0]]
    assert len(records) == 1
    assert (records[0].exc_info is not None) == show_stack_trace
    assert str(ex.value) == messages[0]
    assert ex.value.translation_key == translation_key
    assert ex.value.translation_domain == "homeassistant"
    assert ex.value.translation_placeholders["domain"] == "test_domain"
    assert all(message in caplog.text for message in messages)

    caplog.clear()
    with patch(
        "homeassistant.config.async_process_component_config",
        return_value=config_util.IntegrationConfigInfo(None, exception_info_list),
    ):
        await config_util.async_process_component_and_handle_errors(
            hass, {}, test_integration
        )
    assert all(message in caplog.text for message in messages)


@pytest.mark.parametrize(
    ("domain", "schema", "expected"),
    [
        ("zone", vol.Schema({vol.Optional("zone", default=list): [int]}), "list"),
        ("zone", vol.Schema({vol.Optional("zone", default=[]): [int]}), "list"),
        (
            "zone",
            vol.Schema({vol.Optional("zone", default={}): {vol.Optional("hello"): 1}}),
            "dict",
        ),
        (
            "zone",
            vol.Schema(
                {vol.Optional("zone", default=dict): {vol.Optional("hello"): 1}}
            ),
            "dict",
        ),
        ("zone", vol.Schema({vol.Optional("zone"): int}), None),
        ("zone", vol.Schema({"zone": int}), None),
        (
            "not_existing",
            vol.Schema({vol.Optional("zone", default=dict): dict}),
            None,
        ),
        ("non_existing", vol.Schema({"zone": int}), None),
        ("zone", vol.Schema({}), None),
        ("plex", vol.Schema(vol.All({"plex": {"host": str}})), "dict"),
        ("openuv", cv.deprecated("openuv"), None),
    ],
)
def test_identify_config_schema(domain, schema, expected) -> None:
    """Test identify config schema."""
    assert (
        config_util._identify_config_schema(Mock(DOMAIN=domain, CONFIG_SCHEMA=schema))
        == expected
    )


async def test_core_config_schema_historic_currency(hass: HomeAssistant) -> None:
    """Test core config schema."""
    await config_util.async_process_ha_core_config(hass, {"currency": "LTT"})

    issue_registry = ir.async_get(hass)
    issue = issue_registry.async_get_issue("homeassistant", "historic_currency")
    assert issue
    assert issue.translation_placeholders == {"currency": "LTT"}


async def test_core_store_historic_currency(
    hass: HomeAssistant, hass_storage: dict[str, Any]
) -> None:
    """Test core config store."""
    core_data = {
        "data": {
            "currency": "LTT",
        },
        "key": "core.config",
        "version": 1,
        "minor_version": 1,
    }
    hass_storage["core.config"] = dict(core_data)
    await config_util.async_process_ha_core_config(hass, {})

    issue_registry = ir.async_get(hass)
    issue_id = "historic_currency"
    issue = issue_registry.async_get_issue("homeassistant", issue_id)
    assert issue
    assert issue.translation_placeholders == {"currency": "LTT"}

    await hass.config.async_update(**{"currency": "EUR"})
    issue = issue_registry.async_get_issue("homeassistant", issue_id)
    assert not issue


async def test_core_config_schema_no_country(hass: HomeAssistant) -> None:
    """Test core config schema."""
    await config_util.async_process_ha_core_config(hass, {})

    issue_registry = ir.async_get(hass)
    issue = issue_registry.async_get_issue("homeassistant", "country_not_configured")
    assert issue


@pytest.mark.parametrize(
    ("config", "expected_issue"),
    [
        ({}, None),
        ({"legacy_templates": True}, "legacy_templates_true"),
        ({"legacy_templates": False}, "legacy_templates_false"),
    ],
)
async def test_core_config_schema_legacy_template(
    hass: HomeAssistant, config: dict[str, Any], expected_issue: str | None
) -> None:
    """Test legacy_template core config schema."""
    await config_util.async_process_ha_core_config(hass, config)

    issue_registry = ir.async_get(hass)
    for issue_id in {"legacy_templates_true", "legacy_templates_false"}:
        issue = issue_registry.async_get_issue("homeassistant", issue_id)
        assert issue if issue_id == expected_issue else not issue

    await config_util.async_process_ha_core_config(hass, {})
    for issue_id in {"legacy_templates_true", "legacy_templates_false"}:
        assert not issue_registry.async_get_issue("homeassistant", issue_id)


async def test_core_store_no_country(
    hass: HomeAssistant, hass_storage: dict[str, Any]
) -> None:
    """Test core config store."""
    core_data = {
        "data": {},
        "key": "core.config",
        "version": 1,
        "minor_version": 1,
    }
    hass_storage["core.config"] = dict(core_data)
    await config_util.async_process_ha_core_config(hass, {})

    issue_registry = ir.async_get(hass)
    issue_id = "country_not_configured"
    issue = issue_registry.async_get_issue("homeassistant", issue_id)
    assert issue

    await hass.config.async_update(**{"country": "SE"})
    issue = issue_registry.async_get_issue("homeassistant", issue_id)
    assert not issue


async def test_safe_mode(hass: HomeAssistant) -> None:
    """Test safe mode."""
    assert config_util.safe_mode_enabled(hass.config.config_dir) is False
    assert config_util.safe_mode_enabled(hass.config.config_dir) is False
    await config_util.async_enable_safe_mode(hass)
    assert config_util.safe_mode_enabled(hass.config.config_dir) is True
    assert config_util.safe_mode_enabled(hass.config.config_dir) is False


@pytest.mark.parametrize(
    "config_dir",
    [
        "basic",
        "basic_include",
        "include_dir_list",
        "include_dir_merge_list",
        "packages",
        "packages_include_dir_named",
    ],
)
async def test_component_config_validation_error(
    hass: HomeAssistant,
    caplog: pytest.LogCaptureFixture,
    config_dir: str,
    mock_iot_domain_integration: Integration,
    mock_non_adr_0007_integration: None,
    mock_adr_0007_integrations: list[Integration],
    mock_custom_validator_integrations: list[Integration],
    snapshot: SnapshotAssertion,
) -> None:
    """Test schema error in component."""

    base_path = os.path.dirname(__file__)
    hass.config.config_dir = os.path.join(
        base_path, "fixtures", "core", "config", "component_validation", config_dir
    )
    config = await config_util.async_hass_config_yaml(hass)

    for domain_with_label in config:
        integration = await async_get_integration(
            hass, cv.domain_key(domain_with_label)
        )
        await config_util.async_process_component_and_handle_errors(
            hass,
            config,
            integration=integration,
        )

    error_records = [
        {
            "message": record.message,
            "has_exc_info": bool(record.exc_info),
        }
        for record in caplog.get_records("call")
        if record.levelno == logging.ERROR
    ]
    assert error_records == snapshot


@pytest.mark.parametrize(
    "config_dir",
    [
        "basic",
    ],
)
async def test_component_config_validation_error_with_docs(
    hass: HomeAssistant,
    caplog: pytest.LogCaptureFixture,
    config_dir: str,
    mock_iot_domain_integration_with_docs: Integration,
    mock_non_adr_0007_integration_with_docs: None,
    mock_adr_0007_integrations_with_docs: list[Integration],
    mock_custom_validator_integrations_with_docs: list[Integration],
    snapshot: SnapshotAssertion,
) -> None:
    """Test schema error in component."""

    base_path = os.path.dirname(__file__)
    hass.config.config_dir = os.path.join(
        base_path, "fixtures", "core", "config", "component_validation", config_dir
    )
    config = await config_util.async_hass_config_yaml(hass)

    for domain_with_label in config:
        integration = await async_get_integration(
            hass, cv.domain_key(domain_with_label)
        )
        await config_util.async_process_component_and_handle_errors(
            hass,
            config,
            integration=integration,
        )

    error_records = [
        record.message
        for record in caplog.get_records("call")
        if record.levelno == logging.ERROR
    ]
    assert error_records == snapshot


@pytest.mark.parametrize(
    "config_dir",
    ["packages", "packages_include_dir_named"],
)
async def test_package_merge_error(
    hass: HomeAssistant,
    caplog: pytest.LogCaptureFixture,
    config_dir: str,
    mock_iot_domain_integration: Integration,
    mock_non_adr_0007_integration: None,
    mock_adr_0007_integrations: list[Integration],
    snapshot: SnapshotAssertion,
) -> None:
    """Test schema error in component."""
    base_path = os.path.dirname(__file__)
    hass.config.config_dir = os.path.join(
        base_path, "fixtures", "core", "config", "package_errors", config_dir
    )
    await config_util.async_hass_config_yaml(hass)

    error_records = [
        record.message
        for record in caplog.get_records("call")
        if record.levelno == logging.ERROR
    ]
    assert error_records == snapshot


@pytest.mark.parametrize(
    "error",
    [
        FileNotFoundError("No such file or directory: b'liblibc.a'"),
        ImportError(
            ("ModuleNotFoundError: No module named 'not_installed_something'"),
            name="not_installed_something",
        ),
    ],
)
@pytest.mark.parametrize(
    "config_dir",
    ["packages", "packages_include_dir_named"],
)
async def test_package_merge_exception(
    hass: HomeAssistant,
    caplog: pytest.LogCaptureFixture,
    config_dir: str,
    error: Exception,
    snapshot: SnapshotAssertion,
) -> None:
    """Test exception when merging packages."""
    base_path = os.path.dirname(__file__)
    hass.config.config_dir = os.path.join(
        base_path, "fixtures", "core", "config", "package_exceptions", config_dir
    )
    with patch(
        "homeassistant.config.async_get_integration_with_requirements",
        side_effect=error,
    ):
        await config_util.async_hass_config_yaml(hass)

    error_records = [
        record.message
        for record in caplog.get_records("call")
        if record.levelno == logging.ERROR
    ]
    assert error_records == snapshot


@pytest.mark.parametrize(
    "config_dir",
    [
        "basic",
        "basic_include",
        "include_dir_list",
        "include_dir_merge_list",
        "packages_include_dir_named",
    ],
)
async def test_yaml_error(
    hass: HomeAssistant,
    caplog: pytest.LogCaptureFixture,
    config_dir: str,
    mock_iot_domain_integration: Integration,
    mock_non_adr_0007_integration: None,
    mock_adr_0007_integrations: list[Integration],
    snapshot: SnapshotAssertion,
) -> None:
    """Test schema error in component."""

    base_path = os.path.dirname(__file__)
    hass.config.config_dir = os.path.join(
        base_path, "fixtures", "core", "config", "yaml_errors", config_dir
    )
    with pytest.raises(HomeAssistantError) as exc_info:
        await config_util.async_hass_config_yaml(hass)
    assert str(exc_info.value).replace(base_path, "<BASE_PATH>") == snapshot

    error_records = [
        record.message.replace(base_path, "<BASE_PATH>")
        for record in caplog.get_records("call")
        if record.levelno == logging.ERROR
    ]
    assert error_records == snapshot


@pytest.mark.parametrize(
    "config_dir",
    [
        "packages_dict",
        "packages_slug",
        "packages_include_dir_named_dict",
        "packages_include_dir_named_slug",
    ],
)
async def test_individual_packages_schema_validation_errors(
    hass: HomeAssistant,
    caplog: pytest.LogCaptureFixture,
    config_dir: str,
    mock_iot_domain_integration: Integration,
    snapshot: SnapshotAssertion,
) -> None:
    """Tests syntactic errors in individual packages."""

    base_path = os.path.dirname(__file__)
    hass.config.config_dir = os.path.join(
        base_path, "fixtures", "core", "config", "package_schema_validation", config_dir
    )

    config = await config_util.async_hass_config_yaml(hass)

    error_records = [
        record.message
        for record in caplog.get_records("call")
        if record.levelno == logging.ERROR
    ]
    assert error_records == snapshot

    assert len(config["iot_domain"]) == 1


@pytest.mark.parametrize(
    "config_dir",
    [
        "packages_is_a_list",
        "packages_is_a_value",
        "packages_is_null",
    ],
)
async def test_packages_schema_validation_error(
    hass: HomeAssistant,
    caplog: pytest.LogCaptureFixture,
    config_dir: str,
    snapshot: SnapshotAssertion,
) -> None:
    """Ensure that global package schema validation errors are logged."""

    base_path = os.path.dirname(__file__)
    hass.config.config_dir = os.path.join(
        base_path,
        "fixtures",
        "core",
        "config",
        "package_schema_errors",
        config_dir,
    )

    config = await config_util.async_hass_config_yaml(hass)

    error_records = [
        record.message
        for record in caplog.get_records("call")
        if record.levelno == logging.ERROR
    ]
    assert error_records == snapshot

    assert len(config[config_util.CONF_CORE][config_util.CONF_PACKAGES]) == 0


def test_extract_domain_configs() -> None:
    """Test the extraction of domain configuration."""
    config = {
        "zone": None,
        "zoner": None,
        "zone ": None,
        "zone Hallo": None,
        "zone 100": None,
    }

    assert {"zone", "zone Hallo", "zone 100"} == set(
        config_util.extract_domain_configs(config, "zone")
    )


def test_config_per_platform() -> None:
    """Test config per platform method."""
    config = OrderedDict(
        [
            ("zone", {"platform": "hello"}),
            ("zoner", None),
            ("zone Hallo", [1, {"platform": "hello 2"}]),
            ("zone 100", None),
        ]
    )

    assert [
        ("hello", config["zone"]),
        (None, 1),
        ("hello 2", config["zone Hallo"][1]),
    ] == list(config_util.config_per_platform(config, "zone"))


def test_extract_platform_integrations() -> None:
    """Test extract_platform_integrations."""
    config = OrderedDict(
        [
            (b"zone", {"platform": "not str"}),
            ("zone", {"platform": "hello"}),
            ("zonex", []),
            ("zoney", ""),
            ("notzone", {"platform": "nothello"}),
            ("zoner", None),
            ("zone Hallo", [1, {"platform": "hello 2"}]),
            ("zone 100", None),
            ("i n v a-@@", None),
            ("i n v a-@@", {"platform": "hello"}),
            ("zoneq", "pig"),
            ("zoneempty", {"platform": ""}),
        ]
    )
    assert config_util.extract_platform_integrations(config, {"zone"}) == {
        "zone": {"hello", "hello 2"}
    }
    assert config_util.extract_platform_integrations(config, {"zonex"}) == {}
    assert config_util.extract_platform_integrations(config, {"zoney"}) == {}
    assert config_util.extract_platform_integrations(
        config, {"zone", "not_valid", "notzone"}
    ) == {"zone": {"hello 2", "hello"}, "notzone": {"nothello"}}
    assert config_util.extract_platform_integrations(config, {"zoneq"}) == {}
<<<<<<< HEAD
    assert config_util.extract_platform_integrations(config, {"zoneempty"}) == {}
=======
    assert config_util.extract_platform_integrations(config, {"zoneempty"}) == {}


@pytest.mark.parametrize("load_registries", [False])
async def test_loading_platforms_gathers(hass: HomeAssistant) -> None:
    """Test loading platform integrations gathers."""

    mock_integration(
        hass,
        MockModule(
            domain="platform_int",
        ),
    )
    mock_integration(
        hass,
        MockModule(
            domain="platform_int2",
        ),
    )

    # Its important that we do not mock the platforms with mock_platform
    # as the loader is smart enough to know they are already loaded and
    # will not create an executor job to load them. We are testing in
    # what order the executor jobs happen here as we want to make
    # sure the platform integrations are at the front of the line
    light_integration = await loader.async_get_integration(hass, "light")
    sensor_integration = await loader.async_get_integration(hass, "sensor")

    order: list[tuple[str, str]] = []

    def _load_platform(self, platform: str) -> MockModule:
        order.append((self.domain, platform))
        return MockModule()

    # We need to patch what runs in the executor so we are counting
    # the order that jobs are scheduled in th executor
    with patch(
        "homeassistant.loader.Integration._load_platform",
        _load_platform,
    ):
        light_task = hass.async_create_task(
            config.async_process_component_config(
                hass,
                {
                    "light": [
                        {"platform": "platform_int"},
                        {"platform": "platform_int2"},
                    ]
                },
                light_integration,
            ),
            eager_start=True,
        )
        sensor_task = hass.async_create_task(
            config.async_process_component_config(
                hass,
                {
                    "sensor": [
                        {"platform": "platform_int"},
                        {"platform": "platform_int2"},
                    ]
                },
                sensor_integration,
            ),
            eager_start=True,
        )

        await asyncio.gather(light_task, sensor_task)

    # Should be called in order so that
    # all the light platforms are imported
    # before the sensor platforms
    assert order == [
        ("platform_int", "light"),
        ("platform_int2", "light"),
        ("platform_int", "sensor"),
        ("platform_int2", "sensor"),
    ]
>>>>>>> a127fe60
<|MERGE_RESOLUTION|>--- conflicted
+++ resolved
@@ -2371,9 +2371,6 @@
         config, {"zone", "not_valid", "notzone"}
     ) == {"zone": {"hello 2", "hello"}, "notzone": {"nothello"}}
     assert config_util.extract_platform_integrations(config, {"zoneq"}) == {}
-<<<<<<< HEAD
-    assert config_util.extract_platform_integrations(config, {"zoneempty"}) == {}
-=======
     assert config_util.extract_platform_integrations(config, {"zoneempty"}) == {}
 
 
@@ -2451,5 +2448,4 @@
         ("platform_int2", "light"),
         ("platform_int", "sensor"),
         ("platform_int2", "sensor"),
-    ]
->>>>>>> a127fe60
+    ]