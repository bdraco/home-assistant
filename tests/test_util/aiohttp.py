--- conflicted
+++ resolved
@@ -280,7 +280,6 @@
     def close(self):
         """Mock close."""
 
-<<<<<<< HEAD
     async def wait_for_close(self):
         """Wait until all requests are done.
 
@@ -288,14 +287,13 @@
         the event loop once to let the request finish.
         """
         await asyncio.sleep(0)
-=======
+
     @property
     def response(self):
         """Property method to expose the response to other read methods."""
         if self.closing:
             raise ClientConnectionError("Connection closed")
         return self._response
->>>>>>> 95515883
 
 
 @contextmanager
